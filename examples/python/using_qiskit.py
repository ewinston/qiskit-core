--- conflicted
+++ resolved
@@ -8,13 +8,11 @@
 # Import the QISKit
 import qiskit
 
-<<<<<<< HEAD
-=======
+
 # Authenticate for access to remote backends
 # XXX ideally instead of import QConfig we use some localised configuration (windows: registry
 # unix: dotfile, etc)
 
->>>>>>> 002d1341
 #importing the api
 try:
     import Qconfig
