--- conflicted
+++ resolved
@@ -285,7 +285,6 @@
         self.assertTrue(qobj2['circuits'][1]['config']['xvals'] == [
             'only for qobj2', 2, 3, 4])
 
-<<<<<<< HEAD
     # def test_add_circuit_noname(self):
         # """Test add two circuits without names. Also tests get_counts without circuit name.
         #
@@ -306,29 +305,6 @@
         # result = q_program.execute(backend=backend, shots=shots, seed=78)
         # self.assertEqual(result.get_counts(new_circuit.name), {'01': 519, '00': 505})
         # self.assertRaises(QISKitError, result.get_counts)
-=======
-    def test_add_circuit_noname(self):
-        """Test add two circuits without names. Also tests get_counts without circuit name.
-        """
-        q_program = QuantumProgram()
-        qr = q_program.create_quantum_register(size=2)
-        cr = q_program.create_classical_register(size=2)
-        qc1 = q_program.create_circuit(qregisters=[qr], cregisters=[cr])
-        qc2 = q_program.create_circuit(qregisters=[qr], cregisters=[cr])
-        qc1.h(qr[0])
-        qc1.measure(qr[0], cr[0])
-        qc2.measure(qr[1], cr[1])
-        new_circuit = qc1 + qc2
-        q_program.add_circuit(quantum_circuit=new_circuit)
-        backend = 'local_qasm_simulator'  # the backend to run on
-        shots = 1024  # the number of shots in the experiment.
-        result = q_program.execute(backend=backend, shots=shots, seed=78)
-        counts = result.get_counts(new_circuit.name)
-        target = {'00': shots / 2, '01': shots / 2}
-        threshold = 0.025 * shots
-        self.assertDictAlmostEqual(counts, target, threshold)
-        self.assertRaises(QISKitError, result.get_counts)
->>>>>>> 993b2e48
 
 
 class TestZeroIds(QiskitTestCase):
