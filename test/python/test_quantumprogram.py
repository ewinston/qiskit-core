--- conflicted
+++ resolved
@@ -933,209 +933,6 @@
         self.assertDictAlmostEqual(counts2, target2, threshold)
         self.assertDictAlmostEqual(counts3, target3, threshold)
 
-<<<<<<< HEAD
-=======
-    def test_run_async_program(self):
-        """Test run_async.
-
-        If all correct should the data.
-        """
-        def _job_done_callback(result):
-            try:
-                shots = 1024
-                counts2 = result.get_counts("qc2")
-                counts3 = result.get_counts("qc3")
-                target2 = {'000': shots / 2, '111': shots / 2}
-                target3 = {'000': shots / 8, '001': shots / 8, '010': shots / 8,
-                           '011': shots / 8, '100': shots / 8, '101': shots / 8,
-                           '110': shots / 8, '111': shots / 8}
-                threshold = 0.04 * shots
-                self.assertDictAlmostEqual(counts2, target2, threshold)
-                self.assertDictAlmostEqual(counts3, target3, threshold)
-            except Exception as e:
-                self.qp_program_exception = e
-            finally:
-                self.qp_program_finished = True
-
-        q_program = QuantumProgram(specs=self.QPS_SPECS)
-        qr = q_program.get_quantum_register("q_name")
-        cr = q_program.get_classical_register("c_name")
-        qc2 = q_program.create_circuit("qc2", [qr], [cr])
-        qc3 = q_program.create_circuit("qc3", [qr], [cr])
-        qc2.h(qr[0])
-        qc2.cx(qr[0], qr[1])
-        qc2.cx(qr[0], qr[2])
-        qc3.h(qr)
-        qc2.measure(qr, cr)
-        qc3.measure(qr, cr)
-        circuits = ['qc2', 'qc3']
-        shots = 1024
-        backend = 'local_qasm_simulator'
-        qobj = q_program.compile(circuits, backend=backend, shots=shots,
-                                 seed=88)
-
-        self.qp_program_finished = False
-        self.qp_program_exception = None
-        q_program.run_async(qobj, callback=_job_done_callback)
-
-        while not self.qp_program_finished:
-            # Wait until the job_done_callback is invoked and completed.
-            pass
-
-        if self.qp_program_exception:
-            raise self.qp_program_exception
-
-    def test_run_async_stress(self):
-        """Test run_async.
-
-        If all correct should the data.
-        """
-        qp_programs_finished = 0
-        qp_programs_exception = []
-        lock = Lock()
-
-        def _job_done_callback(result):
-            nonlocal qp_programs_finished
-            nonlocal qp_programs_exception
-            try:
-                shots = 1024
-                counts2 = result.get_counts("qc2")
-                counts3 = result.get_counts("qc3")
-                target2 = {'000': shots / 2, '111': shots / 2}
-                target3 = {'000': shots / 8, '001': shots / 8, '010': shots / 8,
-                           '011': shots / 8, '100': shots / 8, '101': shots / 8,
-                           '110': shots / 8, '111': shots / 8}
-                threshold = 0.04 * shots
-                self.assertDictAlmostEqual(counts2, target2, threshold)
-                self.assertDictAlmostEqual(counts3, target3, threshold)
-            except Exception as e:
-                with lock:
-                    qp_programs_exception.append(e)
-            finally:
-                with lock:
-                    qp_programs_finished += 1
-
-        q_program = QuantumProgram(specs=self.QPS_SPECS)
-        qr = q_program.get_quantum_register("q_name")
-        cr = q_program.get_classical_register("c_name")
-        qc2 = q_program.create_circuit("qc2", [qr], [cr])
-        qc3 = q_program.create_circuit("qc3", [qr], [cr])
-        qc2.h(qr[0])
-        qc2.cx(qr[0], qr[1])
-        qc2.cx(qr[0], qr[2])
-        qc3.h(qr)
-        qc2.measure(qr, cr)
-        qc3.measure(qr, cr)
-        circuits = ['qc2', 'qc3']
-        shots = 1024
-        backend = 'local_qasm_simulator'
-        qobj = q_program.compile(circuits, backend=backend, shots=shots,
-                                 seed=88)
-
-        q_program.run_async(qobj, callback=_job_done_callback)
-        q_program.run_async(qobj, callback=_job_done_callback)
-        q_program.run_async(qobj, callback=_job_done_callback)
-        q_program.run_async(qobj, callback=_job_done_callback)
-
-        while qp_programs_finished < 4:
-            # Wait until the job_done_callback is invoked and completed.
-            pass
-
-        if qp_programs_exception:
-            raise qp_programs_exception[0]
-
-    def test_run_batch(self):
-        """Test run_batch
-        If all correct should the data.
-        """
-        q_program = QuantumProgram(specs=self.QPS_SPECS)
-        qr = q_program.get_quantum_register("q_name")
-        cr = q_program.get_classical_register("c_name")
-        qc2 = q_program.create_circuit("qc2", [qr], [cr])
-        qc3 = q_program.create_circuit("qc3", [qr], [cr])
-        qc2.h(qr[0])
-        qc2.cx(qr[0], qr[1])
-        qc2.cx(qr[0], qr[2])
-        qc3.h(qr)
-        qc2.measure(qr, cr)
-        qc3.measure(qr, cr)
-        circuits = ['qc2', 'qc3']
-        shots = 1024
-        backend = 'local_qasm_simulator'
-        qobj_list = [
-            q_program.compile(circuits, backend=backend, shots=shots, seed=88),
-            q_program.compile(circuits, backend=backend, shots=shots, seed=88),
-            q_program.compile(circuits, backend=backend, shots=shots, seed=88),
-            q_program.compile(circuits, backend=backend, shots=shots, seed=88)
-        ]
-
-        results = q_program.run_batch(qobj_list)
-        for result in results:
-            counts2 = result.get_counts("qc2")
-            counts3 = result.get_counts("qc3")
-            target2 = {'000': shots / 2, '111': shots / 2}
-            target3 = {'000': shots / 8, '001': shots / 8, '010': shots / 8,
-                       '011': shots / 8, '100': shots / 8, '101': shots / 8,
-                       '110': shots / 8, '111': shots / 8}
-            threshold = 0.04 * shots
-            self.assertDictAlmostEqual(counts2, target2, threshold)
-            self.assertDictAlmostEqual(counts3, target3, threshold)
-
-    def test_run_batch_async(self):
-        """Test run_batch_async
-
-        If all correct should the data.
-        """
-        def _jobs_done_callback(results):
-            try:
-                for result in results:
-                    shots = 1024
-                    counts2 = result.get_counts("qc2")
-                    counts3 = result.get_counts("qc3")
-                    target2 = {'000': shots / 2, '111': shots / 2}
-                    target3 = {'000': shots / 8, '001': shots / 8, '010': shots / 8,
-                               '011': shots / 8, '100': shots / 8, '101': shots / 8,
-                               '110': shots / 8, '111': shots / 8}
-                    threshold = 0.04 * shots
-                    self.assertDictAlmostEqual(counts2, target2, threshold)
-                    self.assertDictAlmostEqual(counts3, target3, threshold)
-            except Exception as e:
-                self.qp_program_exception = e
-            finally:
-                self.qp_program_finished = True
-
-        q_program = QuantumProgram(specs=self.QPS_SPECS)
-        qr = q_program.get_quantum_register("q_name")
-        cr = q_program.get_classical_register("c_name")
-        qc2 = q_program.create_circuit("qc2", [qr], [cr])
-        qc3 = q_program.create_circuit("qc3", [qr], [cr])
-        qc2.h(qr[0])
-        qc2.cx(qr[0], qr[1])
-        qc2.cx(qr[0], qr[2])
-        qc3.h(qr)
-        qc2.measure(qr, cr)
-        qc3.measure(qr, cr)
-        circuits = ['qc2', 'qc3']
-        shots = 1024
-        backend = 'local_qasm_simulator'
-        qobj_list = [
-            q_program.compile(circuits, backend=backend, shots=shots, seed=88),
-            q_program.compile(circuits, backend=backend, shots=shots, seed=88),
-            q_program.compile(circuits, backend=backend, shots=shots, seed=88),
-            q_program.compile(circuits, backend=backend, shots=shots, seed=88)
-        ]
-
-        self.qp_program_finished = False
-        self.qp_program_exception = None
-        _ = q_program.run_batch_async(qobj_list, callback=_jobs_done_callback)
-        while not self.qp_program_finished:
-            # Wait until the job_done_callback is invoked and completed.
-            pass
-
-        if self.qp_program_exception:
-            raise self.qp_program_exception
-
->>>>>>> 6b6c3707
     def test_combine_results(self):
         """Test run.
 
