--- conflicted
+++ resolved
@@ -37,13 +37,8 @@
                                         ToffoliGate, HGate, RZGate, RXGate,
                                         RYGate, CryGate, CrxGate, FredkinGate,
                                         U3Gate, CHGate, CrzGate, Cu3Gate,
-<<<<<<< HEAD
-                                        MSGate, Barrier)
+                                        MSGate, Barrier, RCCXGate, RCCCXGate)
 from qiskit.extensions.unitary import UnitaryGate, _compute_control_matrix
-=======
-                                        MSGate, Barrier, RCCXGate, RCCCXGate)
-from qiskit.extensions.unitary import UnitaryGate
->>>>>>> 2f28f7e6
 import qiskit.extensions.standard as allGates
 
 
@@ -488,7 +483,40 @@
                 target_mat = _compute_control_matrix(base_mat, num_ctrl_qubits)
                 self.assertTrue(matrix_equal(Operator(cgate).data, target_mat, ignore_phase=True))
 
-<<<<<<< HEAD
+    @data(2, 3)
+    def test_relative_phase_toffoli_gates(self, num_ctrl_qubits):
+        """Test the relative phase Toffoli gates.
+
+        This test compares the matrix representation of the relative phase gate classes
+        (i.e. RCCXGate().to_matrix()), the matrix obtained from the unitary simulator,
+        and the exact version of the gate as obtained through `_compute_control_matrix`.
+        """
+        # get target matrix (w/o relative phase)
+        base_mat = XGate().to_matrix()
+        target_mat = _compute_control_matrix(base_mat, num_ctrl_qubits)
+
+        # build the matrix for the relative phase toffoli using the unitary simulator
+        circuit = QuantumCircuit(num_ctrl_qubits + 1)
+        if num_ctrl_qubits == 2:
+            circuit.rccx(0, 1, 2)
+        else:  # num_ctrl_qubits == 3:
+            circuit.rcccx(0, 1, 2, 3)
+        simulator = BasicAer.get_backend('unitary_simulator')
+        simulated_mat = execute(circuit, simulator).result().get_unitary()
+
+        # get the matrix representation from the class itself
+        if num_ctrl_qubits == 2:
+            repr_mat = RCCXGate().to_matrix()
+        else:  # num_ctrl_qubits == 3:
+            repr_mat = RCCCXGate().to_matrix()
+
+        # test up to phase
+        # note, that all entries may have an individual phase! (as opposed to a global phase)
+        self.assertTrue(matrix_equal(np.abs(simulated_mat), target_mat))
+
+        # compare simulated matrix with the matrix representation provided by the class
+        self.assertTrue(matrix_equal(simulated_mat, repr_mat))
+
     def test_open_controlled_gate(self):
         """
         Test controlled gates with control on '0'
@@ -534,64 +562,6 @@
             base_gate.control(num_ctrl_qubits, ctrl_state=2**num_ctrl_qubits)
         with self.assertRaises(CircuitError):
             base_gate.control(num_ctrl_qubits, ctrl_state='201')
-=======
-    @data(2, 3)
-    def test_relative_phase_toffoli_gates(self, num_ctrl_qubits):
-        """Test the relative phase Toffoli gates.
-
-        This test compares the matrix representation of the relative phase gate classes
-        (i.e. RCCXGate().to_matrix()), the matrix obtained from the unitary simulator,
-        and the exact version of the gate as obtained through `_compute_control_matrix`.
-        """
-        # get target matrix (w/o relative phase)
-        base_mat = XGate().to_matrix()
-        target_mat = _compute_control_matrix(base_mat, num_ctrl_qubits)
-
-        # build the matrix for the relative phase toffoli using the unitary simulator
-        circuit = QuantumCircuit(num_ctrl_qubits + 1)
-        if num_ctrl_qubits == 2:
-            circuit.rccx(0, 1, 2)
-        else:  # num_ctrl_qubits == 3:
-            circuit.rcccx(0, 1, 2, 3)
-        simulator = BasicAer.get_backend('unitary_simulator')
-        simulated_mat = execute(circuit, simulator).result().get_unitary()
-
-        # get the matrix representation from the class itself
-        if num_ctrl_qubits == 2:
-            repr_mat = RCCXGate().to_matrix()
-        else:  # num_ctrl_qubits == 3:
-            repr_mat = RCCCXGate().to_matrix()
-
-        # test up to phase
-        # note, that all entries may have an individual phase! (as opposed to a global phase)
-        self.assertTrue(matrix_equal(np.abs(simulated_mat), target_mat))
-
-        # compare simulated matrix with the matrix representation provided by the class
-        self.assertTrue(matrix_equal(simulated_mat, repr_mat))
-
-
-def _compute_control_matrix(base_mat, num_ctrl_qubits):
-    """
-    Compute the controlled version of the input matrix with qiskit ordering.
-
-    Args:
-        base_mat (ndarray): unitary to be controlled
-        num_ctrl_qubits (int): number of controls for new unitary
-
-    Returns:
-        ndarray: controlled version of base matrix.
-    """
-    num_target = int(np.log2(base_mat.shape[0]))
-    ctrl_dim = 2**num_ctrl_qubits
-    ctrl_grnd = np.repeat([[1], [0]], [1, ctrl_dim-1])
-    full_mat_dim = ctrl_dim * base_mat.shape[0]
-    full_mat = np.zeros((full_mat_dim, full_mat_dim), dtype=base_mat.dtype)
-    ctrl_proj = np.diag(np.roll(ctrl_grnd, ctrl_dim - 1))
-    full_mat = (np.kron(np.eye(2**num_target),
-                        np.eye(ctrl_dim) - ctrl_proj)
-                + np.kron(base_mat, ctrl_proj))
-    return full_mat
->>>>>>> 2f28f7e6
 
 
 if __name__ == '__main__':
