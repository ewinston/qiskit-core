--- conflicted
+++ resolved
@@ -175,8 +175,8 @@
         if not param_gate.definition or not param_gate.definition.data:
             return
 
-        self.assertGreaterEqual(len(param_entry), 1)
-        self.assertGreaterEqual(len(float_entry), 1)
+        self.assertEqual(len(param_entry), 1)
+        self.assertEqual(len(float_entry), 1)
 
         param_qc = QuantumCircuit(param_gate.num_qubits)
         float_qc = QuantumCircuit(float_gate.num_qubits)
@@ -184,17 +184,10 @@
         param_qc.append(param_gate, param_qc.qregs[0])
         float_qc.append(float_gate, float_qc.qregs[0])
 
-<<<<<<< HEAD
         if not param_entry[0].phase:
             self.assertEqual(param_entry[0], param_qc.decompose())
             self.assertEqual(float_entry[0], float_qc.decompose())
         else:
             # temporary hack until gate.definition returns circuit
             self.assertEqual(param_entry[0].data[0], param_qc.decompose().data[0])
-            self.assertEqual(Operator(float_entry[0]), Operator(float_qc.decompose()))
-=======
-        self.assertTrue(any(equiv == param_qc.decompose()
-                            for equiv in param_entry))
-        self.assertTrue(any(equiv == float_qc.decompose()
-                            for equiv in float_entry))
->>>>>>> c977819b
+            self.assertEqual(Operator(float_entry[0]), Operator(float_qc.decompose()))