--- conflicted
+++ resolved
@@ -26,13 +26,10 @@
 import copy
 import itertools
 import warnings
+import math
 
 import retworkx as rx
-<<<<<<< HEAD
-import numpy as np
-=======
 import networkx as nx
->>>>>>> e5f99fd6
 
 from qiskit.circuit.quantumregister import QuantumRegister, Qubit
 from qiskit.circuit.classicalregister import ClassicalRegister, Clbit
@@ -94,51 +91,8 @@
         self._qubits = DummyCallableList()  # TODO: make these a regular empty list [] after the
         self._clbits = DummyCallableList()  # DeprecationWarning period, and remove name underscore.
 
-<<<<<<< HEAD
-        self._id_to_node = {}
-
-        self._multi_graph = None
-        self._gx = None
-        self._USE_RX = None
-
         self._phase = 0
 
-    # Multigraph methods where retworkx API differs syntactically from networkx.
-    def _add_multi_graph_node(self, node):
-        # nx: requires manual node id handling.
-        # rx: provides defined ids for added nodes.
-        raise NotImplementedError()
-
-    def _get_multi_graph_nodes(self):
-        raise NotImplementedError()
-
-    def _add_multi_graph_edge(self, src_id, dest_id, data):
-        # nx: accepts edge data as kwargs.
-        # rx: accepts edge data as a dict arg.
-        raise NotImplementedError()
-
-    def _get_all_multi_graph_edges(self, src_id, dest_id):
-        # nx: edge enumeration through indexing multigraph
-        # rx: edge enumeration through method get_all_edge_data
-        raise NotImplementedError()
-
-    def _get_multi_graph_edges(self):
-        # nx: Includes edge data in return only when data kwarg = True
-        # rx: Always includes edge data in return
-        raise NotImplementedError()
-
-    def _get_multi_graph_in_edges(self, node_id):
-        # nx: Includes edge data in return only when data kwarg = True
-        # rx: Always includes edge data in return
-        raise NotImplementedError()
-
-    def _get_multi_graph_out_edges(self, node_id):
-        # nx: Includes edge data in return only when data kwarg = True
-        # rx: Always includes edge data in return
-        raise NotImplementedError()
-
-=======
->>>>>>> e5f99fd6
     def to_networkx(self):
         """Returns a copy of the DAGCircuit in networkx format."""
         G = nx.MultiDiGraph()
@@ -223,9 +177,9 @@
             if not angle:
                 self._phase = 0
             elif angle < 0:
-                self._phase = angle % (-2 * np.pi)
+                self._phase = angle % (-2 * math.pi)
             else:
-                self._phase = angle % (2 * np.pi)
+                self._phase = angle % (2 * math.pi)
 
     def remove_all_ops_named(self, opname):
         """Remove all operation nodes with the given name."""
