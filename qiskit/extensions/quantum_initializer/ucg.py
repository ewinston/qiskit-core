# -*- coding: utf-8 -*-

# This code is part of Qiskit.
#
# (C) Copyright IBM 2020.
#
# This code is licensed under the Apache License, Version 2.0. You may
# obtain a copy of this license in the LICENSE.txt file in the root directory
# of this source tree or at http://www.apache.org/licenses/LICENSE-2.0.
#
# Any modifications or derivative works of this code must retain this
# copyright notice, and modified files need to carry a notice indicating
# that they have been altered from the originals.

"""The uniformly controlled gate.

This module is deprecated, see uc.py.
"""

<<<<<<< HEAD
import cmath
import math

import numpy as np

from qiskit.circuit.gate import Gate
from qiskit.extensions.standard.h import HGate
from qiskit.quantum_info.operators.predicates import is_unitary_matrix
from qiskit.circuit.quantumregister import QuantumRegister
from qiskit.circuit.quantumcircuit import QuantumCircuit
from qiskit.exceptions import QiskitError
from qiskit.quantum_info.synthesis import OneQubitEulerDecomposer

_EPS = 1e-10  # global variable used to chop very small numbers to zero


class UCG(Gate):
    """Uniformly controlled gate (also called multiplexed gate).
    The decomposition is based on: https://arxiv.org/pdf/quant-ph/0410066.pdf.
    """

    def __init__(self, gate_list, up_to_diagonal=False):
        """UCG Gate initializer.

        Args:
            gate_list (list[ndarray]): list of two qubit unitaries [U_0,...,U_{2^k-1}],
                where each single-qubit unitary U_i is given as a 2*2 numpy array.

            up_to_diagonal (bool): determines if the gate is implemented up to a diagonal.
                or if it is decomposed completely (default: False).
                If the UCG u is decomposed up to a diagonal d, this means that the circuit
                implements a unitary u' such that d.u'=u.

        Raises:
            QiskitError: in case of bad input to the constructor
        """
        # check input format
        if not isinstance(gate_list, list):
            raise QiskitError("The single-qubit unitaries are not provided in a list.")
        for gate in gate_list:
            if not gate.shape == (2, 2):
                raise QiskitError("The dimension of a controlled gate is not equal to (2,2).")
        if not gate_list:
            raise QiskitError("The gate list cannot be empty.")

        # Check if number of gates in gate_list is a positive power of two
        num_contr = math.log2(len(gate_list))
        if num_contr < 0 or not num_contr.is_integer():
            raise QiskitError("The number of controlled single-qubit gates is not a "
                              "non-negative power of 2.")

        # Check if the single-qubit gates are unitaries
        for gate in gate_list:
            if not is_unitary_matrix(gate, _EPS):
                raise QiskitError("A controlled gate is not unitary.")

        # Create new gate.
        super().__init__("multiplexer", int(num_contr) + 1, gate_list)
        self.up_to_diagonal = up_to_diagonal

    def _get_diagonal(self):
        # Important: for a control list q_controls = [q[0],...,q_[k-1]] the
        # diagonal gate is provided in the computational basis of the qubits
        # q[k-1],...,q[0],q_target, decreasingly ordered with respect to the
        # significance of the qubit in the computational basis
        _, diag = self._dec_ucg()
        return diag

    def _define(self):
        ucg_circuit, _ = self._dec_ucg()
        self.definition = ucg_circuit.data

    def _dec_ucg(self):
        """
        Call to create a circuit that implements the uniformly controlled gate. If
        up_to_diagonal=True, the circuit implements the gate up to a diagonal gate and
        the diagonal gate is also returned.
        """
        diag = np.ones(2 ** self.num_qubits).tolist()
        q = QuantumRegister(self.num_qubits)
        q_controls = q[1:]
        q_target = q[0]
        circuit = QuantumCircuit(q)
        # If there is no control, we use the ZYZ decomposition
        if not q_controls:
            theta, phi, lamb, _ = OneQubitEulerDecomposer._params_u3(self.params[0])
            circuit.u3(theta, phi, lamb, q)
            return circuit, diag
        # If there is at least one control, first,
        # we find the single qubit gates of the decomposition.
        (single_qubit_gates, diag) = self._dec_ucg_help()
        # Now, it is easy to place the C-NOT gates and some Hadamards and Rz(pi/2) gates
        # (which are absorbed into the single-qubit unitaries) to get back the full decomposition.
        for i, gate in enumerate(single_qubit_gates):
            # Absorb Hadamards and Rz(pi/2) gates
            if i == 0:
                squ = HGate().to_matrix().dot(gate)
            elif i == len(single_qubit_gates) - 1:
                squ = gate.dot(UCG._rz(np.pi / 2)).dot(HGate().to_matrix())
            else:
                squ = HGate().to_matrix().dot(gate.dot(UCG._rz(np.pi / 2))).dot(HGate().to_matrix())
            # Add single-qubit gate
            circuit.squ(squ, q_target)
            # The number of the control qubit is given by the number of zeros at the end
            # of the binary representation of (i+1)
            binary_rep = np.binary_repr(i + 1)
            num_trailing_zeros = len(binary_rep) - len(binary_rep.rstrip('0'))
            q_contr_index = num_trailing_zeros
            # Add C-NOT gate
            if not i == len(single_qubit_gates) - 1:
                circuit.cx(q_controls[q_contr_index], q_target)
        if not self.up_to_diagonal:
            # Important: the diagonal gate is given in the computational basis of the qubits
            # q[k-1],...,q[0],q_target (ordered with decreasing significance),
            # where q[i] are the control qubits and t denotes the target qubit.
            circuit.diag_gate(diag.tolist(), q)
        return circuit, diag

    def _dec_ucg_help(self):
        """
        This method finds the single qubit gate arising in the decomposition of UCGs given in
        https://arxiv.org/pdf/quant-ph/0410066.pdf.
        """
        single_qubit_gates = [gate.astype(complex) for gate in self.params]
        diag = np.ones(2 ** self.num_qubits, dtype=complex)
        num_contr = self.num_qubits - 1
        for dec_step in range(num_contr):
            num_ucgs = 2 ** dec_step
            # The decomposition works recursively and the following loop goes over the different
            # UCGs that arise in the decomposition
            for ucg_index in range(num_ucgs):
                len_ucg = 2 ** (num_contr - dec_step)
                for i in range(int(len_ucg / 2)):
                    shift = ucg_index * len_ucg
                    a = single_qubit_gates[shift + i]
                    b = single_qubit_gates[shift + len_ucg // 2 + i]
                    # Apply the decomposition for UCGs given in equation (3) in
                    # https://arxiv.org/pdf/quant-ph/0410066.pdf
                    # to demultiplex one control of all the num_ucgs uniformly-controlled gates
                    #  with log2(len_ucg) uniform controls
                    v, u, r = self._demultiplex_single_uc(a, b)
                    #  replace the single-qubit gates with v,u (the already existing ones
                    #  are not needed any more)
                    single_qubit_gates[shift + i] = v
                    single_qubit_gates[shift + len_ucg // 2 + i] = u
                    # Now we decompose the gates D as described in Figure 4  in
                    # https://arxiv.org/pdf/quant-ph/0410066.pdf and merge some of the gates
                    # into the UCGs and the diagonal at the end of the circuit

                    # Remark: The Rz(pi/2) rotation acting on the target qubit and the Hadamard
                    # gates arising in the decomposition of D are ignored for the moment (they will
                    # be added together with the C-NOT gates at the end of the decomposition
                    # (in the method dec_ucg()))
                    if ucg_index < num_ucgs - 1:
                        # Absorb the Rz(pi/2) rotation on the control into the UC-Rz gate and
                        # merge the UC-Rz rotation with the following UCG,
                        # which hasn't been decomposed yet.
                        k = shift + len_ucg + i
                        single_qubit_gates[k] = \
                            single_qubit_gates[k].dot(UCG._ct(r)) * UCG._rz(np.pi / 2).item((0, 0))
                        k = k + len_ucg // 2
                        single_qubit_gates[k] = \
                            single_qubit_gates[k].dot(r) * UCG._rz(np.pi / 2).item((1, 1))
                    else:
                        # Absorb the Rz(pi/2) rotation on the control into the UC-Rz gate and merge
                        # the trailing UC-Rz rotation into a diagonal gate at the end of the circuit
                        for ucg_index_2 in range(num_ucgs):
                            shift_2 = ucg_index_2 * len_ucg
                            k = 2 * (i + shift_2)
                            diag[k] = diag[k] * UCG._ct(r).item((0, 0)) * UCG._rz(np.pi / 2).item(
                                (0, 0))
                            diag[k + 1] = diag[k + 1] * UCG._ct(r).item((1, 1)) * UCG._rz(
                                np.pi / 2).item((0, 0))
                            k = len_ucg + k
                            diag[k] *= r.item((0, 0)) * UCG._rz(np.pi / 2).item((1, 1))
                            diag[k + 1] *= r.item((1, 1)) * UCG._rz(np.pi / 2).item((1, 1))
        return single_qubit_gates, diag

    def _demultiplex_single_uc(self, a, b):
        """
        This method implements the decomposition given in equation (3) in
        https://arxiv.org/pdf/quant-ph/0410066.pdf.
        The decomposition is used recursively to decompose uniformly controlled gates.
        a,b = single qubit unitaries
        v,u,r = outcome of the decomposition given in the reference mentioned above
        (see there for the details).
        """
        # The notation is chosen as in https://arxiv.org/pdf/quant-ph/0410066.pdf.
        x = a.dot(UCG._ct(b))
        det_x = np.linalg.det(x)
        x11 = x.item((0, 0)) / cmath.sqrt(det_x)
        phi = cmath.phase(det_x)
        r1 = cmath.exp(1j / 2 * (np.pi / 2 - phi / 2 - cmath.phase(x11)))
        r2 = cmath.exp(1j / 2 * (np.pi / 2 - phi / 2 + cmath.phase(x11) + np.pi))
        r = np.array([[r1, 0], [0, r2]], dtype=complex)
        d, u = np.linalg.eig(r.dot(x).dot(r))
        # If d is not equal to diag(i,-i), then we put it into this "standard" form
        # (see eq. (13) in https://arxiv.org/pdf/quant-ph/0410066.pdf) by interchanging
        # the eigenvalues and eigenvectors.
        if abs(d[0] + 1j) < _EPS:
            d = np.flip(d, 0)
            u = np.flip(u, 1)
        d = np.diag(np.sqrt(d))
        v = d.dot(UCG._ct(u)).dot(UCG._ct(r)).dot(b)
        return v, u, r

    @staticmethod
    def _ct(m):
        return np.transpose(np.conjugate(m))

    @staticmethod
    def _rz(alpha):
        return np.array([[np.exp(1j * alpha / 2), 0], [0, np.exp(-1j * alpha / 2)]])


def ucg(self, gate_list, q_controls, q_target, up_to_diagonal=False):
    """Attach a uniformly controlled gates (also called multiplexed gates) to a circuit.

    The decomposition was introduced by Bergholm et al. in
    https://arxiv.org/pdf/quant-ph/0410066.pdf.

    Args:
        gate_list (list[ndarray]): list of two qubit unitaries [U_0,...,U_{2^k-1}],
            where each single-qubit unitary U_i is a given as a 2*2 array
        q_controls (QuantumRegister|list[(QuantumRegister,int)]): list of k control qubits.
            The qubits are ordered according to their significance in the computational basis.
            For example if q_controls=[q[1],q[2]] (with q = QuantumRegister(2)),
            the unitary U_0 is performed if q[1] and q[2] are in the state zero, U_1 is
            performed if q[2] is in the state zero and q[1] is in the state one, and so on
        q_target (QuantumRegister|(QuantumRegister,int)):  target qubit, where we act on with
            the single-qubit gates.
        up_to_diagonal (bool): If set to True, the uniformly controlled gate is decomposed up
            to a diagonal gate, i.e. a unitary u' is implemented such that there exists a
            diagonal gate d with u = d.dot(u'), where the unitary u describes the uniformly
            controlled gate

    Returns:
        QuantumCircuit: the uniformly controlled gate is attached to the circuit.

    Raises:
        QiskitError: if the list number of control qubits does not correspond to the provided
            number of single-qubit unitaries; if an input is of the wrong type
    """

    if isinstance(q_controls, QuantumRegister):
        q_controls = q_controls[:]
    if isinstance(q_target, QuantumRegister):
        q_target = q_target[:]
        if len(q_target) == 1:
            q_target = q_target[0]
        else:
            raise QiskitError("The target qubit is a QuantumRegister containing more than"
                              " one qubit.")
    # Check if q_controls has type "list"
    if not isinstance(q_controls, list):
        raise QiskitError("The control qubits must be provided as a list"
                          " (also if there is only one control qubit).")
    # Check if gate_list has type "list"
    if not isinstance(gate_list, list):
        raise QiskitError("The single-qubit unitaries are not provided in a list.")
        # Check if number of gates in gate_list is a positive power of two
    num_contr = math.log2(len(gate_list))
    if num_contr < 0 or not num_contr.is_integer():
        raise QiskitError("The number of controlled single-qubit gates is not a non negative"
                          " power of 2.")
    # Check if number of control qubits does correspond to the number of single-qubit rotations
    if num_contr != len(q_controls):
        raise QiskitError("Number of controlled gates does not correspond to the number of"
                          " control qubits.")
    return self.append(UCG(gate_list, up_to_diagonal), [q_target] + q_controls)

=======
import warnings
# pylint: disable=unused-import
from qiskit.extensions.quantum_initializer.uc import UCG, ucg
>>>>>>> becf84a0

warnings.warn('This module is deprecated. The UCGate/UCG can now be found in uc.py',
              category=DeprecationWarning, stacklevel=2)<|MERGE_RESOLUTION|>--- conflicted
+++ resolved
@@ -17,283 +17,9 @@
 This module is deprecated, see uc.py.
 """
 
-<<<<<<< HEAD
-import cmath
-import math
-
-import numpy as np
-
-from qiskit.circuit.gate import Gate
-from qiskit.extensions.standard.h import HGate
-from qiskit.quantum_info.operators.predicates import is_unitary_matrix
-from qiskit.circuit.quantumregister import QuantumRegister
-from qiskit.circuit.quantumcircuit import QuantumCircuit
-from qiskit.exceptions import QiskitError
-from qiskit.quantum_info.synthesis import OneQubitEulerDecomposer
-
-_EPS = 1e-10  # global variable used to chop very small numbers to zero
-
-
-class UCG(Gate):
-    """Uniformly controlled gate (also called multiplexed gate).
-    The decomposition is based on: https://arxiv.org/pdf/quant-ph/0410066.pdf.
-    """
-
-    def __init__(self, gate_list, up_to_diagonal=False):
-        """UCG Gate initializer.
-
-        Args:
-            gate_list (list[ndarray]): list of two qubit unitaries [U_0,...,U_{2^k-1}],
-                where each single-qubit unitary U_i is given as a 2*2 numpy array.
-
-            up_to_diagonal (bool): determines if the gate is implemented up to a diagonal.
-                or if it is decomposed completely (default: False).
-                If the UCG u is decomposed up to a diagonal d, this means that the circuit
-                implements a unitary u' such that d.u'=u.
-
-        Raises:
-            QiskitError: in case of bad input to the constructor
-        """
-        # check input format
-        if not isinstance(gate_list, list):
-            raise QiskitError("The single-qubit unitaries are not provided in a list.")
-        for gate in gate_list:
-            if not gate.shape == (2, 2):
-                raise QiskitError("The dimension of a controlled gate is not equal to (2,2).")
-        if not gate_list:
-            raise QiskitError("The gate list cannot be empty.")
-
-        # Check if number of gates in gate_list is a positive power of two
-        num_contr = math.log2(len(gate_list))
-        if num_contr < 0 or not num_contr.is_integer():
-            raise QiskitError("The number of controlled single-qubit gates is not a "
-                              "non-negative power of 2.")
-
-        # Check if the single-qubit gates are unitaries
-        for gate in gate_list:
-            if not is_unitary_matrix(gate, _EPS):
-                raise QiskitError("A controlled gate is not unitary.")
-
-        # Create new gate.
-        super().__init__("multiplexer", int(num_contr) + 1, gate_list)
-        self.up_to_diagonal = up_to_diagonal
-
-    def _get_diagonal(self):
-        # Important: for a control list q_controls = [q[0],...,q_[k-1]] the
-        # diagonal gate is provided in the computational basis of the qubits
-        # q[k-1],...,q[0],q_target, decreasingly ordered with respect to the
-        # significance of the qubit in the computational basis
-        _, diag = self._dec_ucg()
-        return diag
-
-    def _define(self):
-        ucg_circuit, _ = self._dec_ucg()
-        self.definition = ucg_circuit.data
-
-    def _dec_ucg(self):
-        """
-        Call to create a circuit that implements the uniformly controlled gate. If
-        up_to_diagonal=True, the circuit implements the gate up to a diagonal gate and
-        the diagonal gate is also returned.
-        """
-        diag = np.ones(2 ** self.num_qubits).tolist()
-        q = QuantumRegister(self.num_qubits)
-        q_controls = q[1:]
-        q_target = q[0]
-        circuit = QuantumCircuit(q)
-        # If there is no control, we use the ZYZ decomposition
-        if not q_controls:
-            theta, phi, lamb, _ = OneQubitEulerDecomposer._params_u3(self.params[0])
-            circuit.u3(theta, phi, lamb, q)
-            return circuit, diag
-        # If there is at least one control, first,
-        # we find the single qubit gates of the decomposition.
-        (single_qubit_gates, diag) = self._dec_ucg_help()
-        # Now, it is easy to place the C-NOT gates and some Hadamards and Rz(pi/2) gates
-        # (which are absorbed into the single-qubit unitaries) to get back the full decomposition.
-        for i, gate in enumerate(single_qubit_gates):
-            # Absorb Hadamards and Rz(pi/2) gates
-            if i == 0:
-                squ = HGate().to_matrix().dot(gate)
-            elif i == len(single_qubit_gates) - 1:
-                squ = gate.dot(UCG._rz(np.pi / 2)).dot(HGate().to_matrix())
-            else:
-                squ = HGate().to_matrix().dot(gate.dot(UCG._rz(np.pi / 2))).dot(HGate().to_matrix())
-            # Add single-qubit gate
-            circuit.squ(squ, q_target)
-            # The number of the control qubit is given by the number of zeros at the end
-            # of the binary representation of (i+1)
-            binary_rep = np.binary_repr(i + 1)
-            num_trailing_zeros = len(binary_rep) - len(binary_rep.rstrip('0'))
-            q_contr_index = num_trailing_zeros
-            # Add C-NOT gate
-            if not i == len(single_qubit_gates) - 1:
-                circuit.cx(q_controls[q_contr_index], q_target)
-        if not self.up_to_diagonal:
-            # Important: the diagonal gate is given in the computational basis of the qubits
-            # q[k-1],...,q[0],q_target (ordered with decreasing significance),
-            # where q[i] are the control qubits and t denotes the target qubit.
-            circuit.diag_gate(diag.tolist(), q)
-        return circuit, diag
-
-    def _dec_ucg_help(self):
-        """
-        This method finds the single qubit gate arising in the decomposition of UCGs given in
-        https://arxiv.org/pdf/quant-ph/0410066.pdf.
-        """
-        single_qubit_gates = [gate.astype(complex) for gate in self.params]
-        diag = np.ones(2 ** self.num_qubits, dtype=complex)
-        num_contr = self.num_qubits - 1
-        for dec_step in range(num_contr):
-            num_ucgs = 2 ** dec_step
-            # The decomposition works recursively and the following loop goes over the different
-            # UCGs that arise in the decomposition
-            for ucg_index in range(num_ucgs):
-                len_ucg = 2 ** (num_contr - dec_step)
-                for i in range(int(len_ucg / 2)):
-                    shift = ucg_index * len_ucg
-                    a = single_qubit_gates[shift + i]
-                    b = single_qubit_gates[shift + len_ucg // 2 + i]
-                    # Apply the decomposition for UCGs given in equation (3) in
-                    # https://arxiv.org/pdf/quant-ph/0410066.pdf
-                    # to demultiplex one control of all the num_ucgs uniformly-controlled gates
-                    #  with log2(len_ucg) uniform controls
-                    v, u, r = self._demultiplex_single_uc(a, b)
-                    #  replace the single-qubit gates with v,u (the already existing ones
-                    #  are not needed any more)
-                    single_qubit_gates[shift + i] = v
-                    single_qubit_gates[shift + len_ucg // 2 + i] = u
-                    # Now we decompose the gates D as described in Figure 4  in
-                    # https://arxiv.org/pdf/quant-ph/0410066.pdf and merge some of the gates
-                    # into the UCGs and the diagonal at the end of the circuit
-
-                    # Remark: The Rz(pi/2) rotation acting on the target qubit and the Hadamard
-                    # gates arising in the decomposition of D are ignored for the moment (they will
-                    # be added together with the C-NOT gates at the end of the decomposition
-                    # (in the method dec_ucg()))
-                    if ucg_index < num_ucgs - 1:
-                        # Absorb the Rz(pi/2) rotation on the control into the UC-Rz gate and
-                        # merge the UC-Rz rotation with the following UCG,
-                        # which hasn't been decomposed yet.
-                        k = shift + len_ucg + i
-                        single_qubit_gates[k] = \
-                            single_qubit_gates[k].dot(UCG._ct(r)) * UCG._rz(np.pi / 2).item((0, 0))
-                        k = k + len_ucg // 2
-                        single_qubit_gates[k] = \
-                            single_qubit_gates[k].dot(r) * UCG._rz(np.pi / 2).item((1, 1))
-                    else:
-                        # Absorb the Rz(pi/2) rotation on the control into the UC-Rz gate and merge
-                        # the trailing UC-Rz rotation into a diagonal gate at the end of the circuit
-                        for ucg_index_2 in range(num_ucgs):
-                            shift_2 = ucg_index_2 * len_ucg
-                            k = 2 * (i + shift_2)
-                            diag[k] = diag[k] * UCG._ct(r).item((0, 0)) * UCG._rz(np.pi / 2).item(
-                                (0, 0))
-                            diag[k + 1] = diag[k + 1] * UCG._ct(r).item((1, 1)) * UCG._rz(
-                                np.pi / 2).item((0, 0))
-                            k = len_ucg + k
-                            diag[k] *= r.item((0, 0)) * UCG._rz(np.pi / 2).item((1, 1))
-                            diag[k + 1] *= r.item((1, 1)) * UCG._rz(np.pi / 2).item((1, 1))
-        return single_qubit_gates, diag
-
-    def _demultiplex_single_uc(self, a, b):
-        """
-        This method implements the decomposition given in equation (3) in
-        https://arxiv.org/pdf/quant-ph/0410066.pdf.
-        The decomposition is used recursively to decompose uniformly controlled gates.
-        a,b = single qubit unitaries
-        v,u,r = outcome of the decomposition given in the reference mentioned above
-        (see there for the details).
-        """
-        # The notation is chosen as in https://arxiv.org/pdf/quant-ph/0410066.pdf.
-        x = a.dot(UCG._ct(b))
-        det_x = np.linalg.det(x)
-        x11 = x.item((0, 0)) / cmath.sqrt(det_x)
-        phi = cmath.phase(det_x)
-        r1 = cmath.exp(1j / 2 * (np.pi / 2 - phi / 2 - cmath.phase(x11)))
-        r2 = cmath.exp(1j / 2 * (np.pi / 2 - phi / 2 + cmath.phase(x11) + np.pi))
-        r = np.array([[r1, 0], [0, r2]], dtype=complex)
-        d, u = np.linalg.eig(r.dot(x).dot(r))
-        # If d is not equal to diag(i,-i), then we put it into this "standard" form
-        # (see eq. (13) in https://arxiv.org/pdf/quant-ph/0410066.pdf) by interchanging
-        # the eigenvalues and eigenvectors.
-        if abs(d[0] + 1j) < _EPS:
-            d = np.flip(d, 0)
-            u = np.flip(u, 1)
-        d = np.diag(np.sqrt(d))
-        v = d.dot(UCG._ct(u)).dot(UCG._ct(r)).dot(b)
-        return v, u, r
-
-    @staticmethod
-    def _ct(m):
-        return np.transpose(np.conjugate(m))
-
-    @staticmethod
-    def _rz(alpha):
-        return np.array([[np.exp(1j * alpha / 2), 0], [0, np.exp(-1j * alpha / 2)]])
-
-
-def ucg(self, gate_list, q_controls, q_target, up_to_diagonal=False):
-    """Attach a uniformly controlled gates (also called multiplexed gates) to a circuit.
-
-    The decomposition was introduced by Bergholm et al. in
-    https://arxiv.org/pdf/quant-ph/0410066.pdf.
-
-    Args:
-        gate_list (list[ndarray]): list of two qubit unitaries [U_0,...,U_{2^k-1}],
-            where each single-qubit unitary U_i is a given as a 2*2 array
-        q_controls (QuantumRegister|list[(QuantumRegister,int)]): list of k control qubits.
-            The qubits are ordered according to their significance in the computational basis.
-            For example if q_controls=[q[1],q[2]] (with q = QuantumRegister(2)),
-            the unitary U_0 is performed if q[1] and q[2] are in the state zero, U_1 is
-            performed if q[2] is in the state zero and q[1] is in the state one, and so on
-        q_target (QuantumRegister|(QuantumRegister,int)):  target qubit, where we act on with
-            the single-qubit gates.
-        up_to_diagonal (bool): If set to True, the uniformly controlled gate is decomposed up
-            to a diagonal gate, i.e. a unitary u' is implemented such that there exists a
-            diagonal gate d with u = d.dot(u'), where the unitary u describes the uniformly
-            controlled gate
-
-    Returns:
-        QuantumCircuit: the uniformly controlled gate is attached to the circuit.
-
-    Raises:
-        QiskitError: if the list number of control qubits does not correspond to the provided
-            number of single-qubit unitaries; if an input is of the wrong type
-    """
-
-    if isinstance(q_controls, QuantumRegister):
-        q_controls = q_controls[:]
-    if isinstance(q_target, QuantumRegister):
-        q_target = q_target[:]
-        if len(q_target) == 1:
-            q_target = q_target[0]
-        else:
-            raise QiskitError("The target qubit is a QuantumRegister containing more than"
-                              " one qubit.")
-    # Check if q_controls has type "list"
-    if not isinstance(q_controls, list):
-        raise QiskitError("The control qubits must be provided as a list"
-                          " (also if there is only one control qubit).")
-    # Check if gate_list has type "list"
-    if not isinstance(gate_list, list):
-        raise QiskitError("The single-qubit unitaries are not provided in a list.")
-        # Check if number of gates in gate_list is a positive power of two
-    num_contr = math.log2(len(gate_list))
-    if num_contr < 0 or not num_contr.is_integer():
-        raise QiskitError("The number of controlled single-qubit gates is not a non negative"
-                          " power of 2.")
-    # Check if number of control qubits does correspond to the number of single-qubit rotations
-    if num_contr != len(q_controls):
-        raise QiskitError("Number of controlled gates does not correspond to the number of"
-                          " control qubits.")
-    return self.append(UCG(gate_list, up_to_diagonal), [q_target] + q_controls)
-
-=======
 import warnings
 # pylint: disable=unused-import
 from qiskit.extensions.quantum_initializer.uc import UCG, ucg
->>>>>>> becf84a0
 
 warnings.warn('This module is deprecated. The UCGate/UCG can now be found in uc.py',
               category=DeprecationWarning, stacklevel=2)