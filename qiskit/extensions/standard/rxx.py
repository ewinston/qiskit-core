--- conflicted
+++ resolved
@@ -19,14 +19,11 @@
 from qiskit.circuit import Gate
 from qiskit.circuit import QuantumCircuit
 from qiskit.circuit import QuantumRegister
-<<<<<<< HEAD
-=======
 from qiskit.extensions.standard.cx import CXGate
 from qiskit.extensions.standard.u1 import U1Gate
 from qiskit.extensions.standard.u2 import U2Gate
 from qiskit.extensions.standard.u3 import U3Gate
 from qiskit.extensions.standard.h import HGate
->>>>>>> 6aa4e7b6
 
 
 class RXXGate(Gate):
@@ -41,11 +38,6 @@
 
     def _define(self):
         """Calculate a subcircuit that implements this unitary."""
-        from qiskit.extensions.standard.x import CnotGate
-        from qiskit.extensions.standard.u1 import U1Gate
-        from qiskit.extensions.standard.u2 import U2Gate
-        from qiskit.extensions.standard.u3 import U3Gate
-        from qiskit.extensions.standard.h import HGate
         definition = []
         q = QuantumRegister(2, 'q')
         theta = self.params[0]
