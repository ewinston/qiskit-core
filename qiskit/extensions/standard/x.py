--- conflicted
+++ resolved
@@ -112,18 +112,11 @@
 class CXMeta(type):
     """A metaclass to ensure that CnotGate and CXGate are of the same type.
 
-<<<<<<< HEAD
     Can be removed when CnotGate gets removed.
     """
     @classmethod
     def __instancecheck__(mcs, inst):
         return type(inst) in {CnotGate, CXGate}  # pylint: disable=unidiomatic-typecheck
-=======
-    def __init__(self):
-        """Create new CNOT gate."""
-        super().__init__("cx", 2, [], num_ctrl_qubits=1)
-        self.base_gate = XGate()
->>>>>>> a8e98668
 
 
 class CXGate(ControlledGate, metaclass=CXMeta):
@@ -132,12 +125,25 @@
     def __init__(self):
         """Create new cx gate."""
         super().__init__('cx', 2, [], num_ctrl_qubits=1)
-        self.base_gate = XGate
-        self.base_gate_name = 'x'
+        self.base_gate = XGate()
 
     def inverse(self):
         """Invert this gate."""
         return CXGate()  # self-inverse
+
+    def control(self, num_ctrl_qubits=1, label=None):
+        """Controlled version of this gate.
+
+        Args:
+            num_ctrl_qubits (int): number of control qubits.
+            label (str or None): An optional label for the gate [Default: None]
+
+        Returns:
+            ControlledGate: controlled version of this gate.
+        """
+        if num_ctrl_qubits == 1:
+            return CCXGate()
+        return super().control(num_ctrl_qubits=num_ctrl_qubits, label=label)
 
     def to_matrix(self):
         """Return a numpy.array for the CX gate."""
@@ -147,7 +153,6 @@
                             [0, 1, 0, 0]], dtype=complex)
 
 
-<<<<<<< HEAD
 class CnotGate(CXGate, metaclass=CXMeta):
     """The deprecated CXGate class."""
 
@@ -160,10 +165,6 @@
         super().__init__()
 
 
-def cx(self, ctl, tgt):  # pylint: disable=invalid-name
-    """Apply CX from ctl to tgt."""
-    return self.append(CXGate(), [ctl, tgt], [])
-=======
 @deprecate_arguments({'ctl': 'control_qubit',
                       'tgt': 'target_qubit'})
 def cx(self, control_qubit, target_qubit,  # pylint: disable=invalid-name
@@ -190,11 +191,10 @@
 
         .. jupyter-execute::
 
-            from qiskit.extensions.standard.cx import CnotGate
-            CnotGate().to_matrix()
-    """
-    return self.append(CnotGate(), [control_qubit, target_qubit], [])
->>>>>>> a8e98668
+            from qiskit.extensions.standard.cx import CXGate
+            CXGate().to_matrix()
+    """
+    return self.append(CXGate(), [control_qubit, target_qubit], [])
 
 
 # support both cx and cnot in QuantumCircuits
@@ -216,16 +216,9 @@
     """The double-controlled-not gate, also called Toffoli gate."""
 
     def __init__(self):
-<<<<<<< HEAD
         """Create new CCX gate."""
         super().__init__('ccx', 3, [], num_ctrl_qubits=2)
-        self.base_gate = XGate
-        self.base_gate_name = 'x'
-=======
-        """Create new Toffoli gate."""
-        super().__init__("ccx", 3, [], num_ctrl_qubits=2)
         self.base_gate = XGate()
->>>>>>> a8e98668
 
     def _define(self):
         """
@@ -275,7 +268,6 @@
                             [0, 0, 0, 1, 0, 0, 0, 0]], dtype=complex)
 
 
-<<<<<<< HEAD
 class ToffoliGate(CCXGate, metaclass=CCXMeta):
     """The deprecated CCXGate class."""
 
@@ -288,10 +280,6 @@
         super().__init__()
 
 
-def ccx(self, ctl1, ctl2, tgt):
-    """Apply Toffoli to ctl1 and ctl2 to tgt."""
-    return self.append(CCXGate(), [ctl1, ctl2, tgt], [])
-=======
 @deprecate_arguments({'ctl1': 'control_qubit1',
                       'ctl2': 'control_qubit2',
                       'tgt': 'target_qubit'})
@@ -321,9 +309,8 @@
             ToffoliGate().to_matrix()
     """
 
-    return self.append(ToffoliGate(),
+    return self.append(CCXGate(),
                        [control_qubit1, control_qubit2, target_qubit], [])
->>>>>>> a8e98668
 
 
 # support both ccx and toffoli as methods of QuantumCircuit
