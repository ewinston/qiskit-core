# -*- coding: utf-8 -*-

# This code is part of Qiskit.
#
# (C) Copyright IBM 2017, 2020.
#
# This code is licensed under the Apache License, Version 2.0. You may
# obtain a copy of this license in the LICENSE.txt file in the root directory
# of this source tree or at http://www.apache.org/licenses/LICENSE-2.0.
#
# Any modifications or derivative works of this code must retain this
# copyright notice, and modified files need to carry a notice indicating
# that they have been altered from the originals.

"""The standard gates moved to qiskit/circuit/library."""

from qiskit.circuit.library.standard_gates.i import IGate, IdGate

<<<<<<< HEAD
class IMeta(type):
    """A metaclass to ensure that Id and I are of the same type.

    Can be removed when IdGate gets removed.
    """
    @classmethod
    def __instancecheck__(mcs, inst):
        return type(inst) in {IGate, IdGate}  # pylint: disable=unidiomatic-typecheck


class IGate(Gate, metaclass=IMeta):
    r"""Identity gate.

    Identity gate corresponds to a single-qubit gate wait cycle,
    and should not be optimized or unrolled (it is an opaque gate).

    **Matrix Representation:**

    .. math::

        I = \begin{pmatrix}
                1 & 0 \\
                0 & 1
            \end{pmatrix}

    **Circuit symbol:**

    .. parsed-literal::
             ┌───┐
        q_0: ┤ I ├
             └───┘
    """

    def __init__(self, label=None):
        """Create new Identity gate."""
        super().__init__('id', 1, [], label=label)

    def inverse(self):
        """Invert this gate."""
        return IGate()  # self-inverse

    def control(self, num_ctrl_qubits=1, label=None, ctrl_state=None):
        """Controlled version of this gate.

        Args:
            num_ctrl_qubits (int): number of control qubits.
            label (str or None): An optional label for the gate [Default: None]
            ctrl_state (int or str or None): control state expressed as integer,
                string (e.g. '110'), or None. If None, use all 1s.

        Returns:
            Gate: Generic gate with all identities.
        """
        # pylint: disable=cyclic-import
        from qiskit.circuit import QuantumRegister
        if num_ctrl_qubits > 2:
            ctrl_substr = 'c{0:d}'.format(num_ctrl_qubits)
        else:
            ctrl_substr = ('{0}' * num_ctrl_qubits).format('c')
        new_name = '{0}{1}'.format(ctrl_substr, self.name)
        num_qubits = 1 + num_ctrl_qubits
        idgate = Gate(new_name, num_qubits, [], label=label)
        qr = QuantumRegister(num_qubits, 'q')
        idgate._definition = [(IGate(), [qr[i]], []) for i in range(num_qubits)]
        return idgate

    def to_matrix(self):
        """Return a numpy.array for the identity gate."""
        return numpy.array([[1, 0],
                            [0, 1]], dtype=complex)


class IdGate(IGate, metaclass=IMeta):
    """The deprecated IGate class."""

    def __init__(self):
        warnings.warn('The class IdGate is deprecated as of 0.14.0, and '
                      'will be removed no earlier than 3 months after that release date. '
                      'You should use the class IGate instead.',
                      DeprecationWarning, stacklevel=2)
        super().__init__()


@deprecate_arguments({'q': 'qubit'})
def i(self, qubit, *, q=None):  # pylint: disable=unused-argument
    """Apply :class:`~qiskit.extensions.standard.IGate`."""
    return self.append(IGate(), [qubit], [])


@deprecate_arguments({'q': 'qubit'})
def iden(self, qubit, *, q=None):  # pylint: disable=unused-argument
    """Deprecated identity gate."""
    warnings.warn('The QuantumCircuit.iden() method is deprecated as of 0.14.0, and '
                  'will be removed no earlier than 3 months after that release date. '
                  'You should use the QuantumCircuit.i() method instead.',
                  DeprecationWarning, stacklevel=2)
    return self.append(IGate(), [qubit], [])


# support both i and id as methods of QuantumCircuit
QuantumCircuit.i = i
QuantumCircuit.id = i

QuantumCircuit.iden = iden  # deprecated, remove once IdGate is removed
=======
__all__ = ['IGate', 'IdGate']
>>>>>>> 948671ef
<|MERGE_RESOLUTION|>--- conflicted
+++ resolved
@@ -13,51 +13,6 @@
 # that they have been altered from the originals.
 
 """The standard gates moved to qiskit/circuit/library."""
-
-from qiskit.circuit.library.standard_gates.i import IGate, IdGate
-
-<<<<<<< HEAD
-class IMeta(type):
-    """A metaclass to ensure that Id and I are of the same type.
-
-    Can be removed when IdGate gets removed.
-    """
-    @classmethod
-    def __instancecheck__(mcs, inst):
-        return type(inst) in {IGate, IdGate}  # pylint: disable=unidiomatic-typecheck
-
-
-class IGate(Gate, metaclass=IMeta):
-    r"""Identity gate.
-
-    Identity gate corresponds to a single-qubit gate wait cycle,
-    and should not be optimized or unrolled (it is an opaque gate).
-
-    **Matrix Representation:**
-
-    .. math::
-
-        I = \begin{pmatrix}
-                1 & 0 \\
-                0 & 1
-            \end{pmatrix}
-
-    **Circuit symbol:**
-
-    .. parsed-literal::
-             ┌───┐
-        q_0: ┤ I ├
-             └───┘
-    """
-
-    def __init__(self, label=None):
-        """Create new Identity gate."""
-        super().__init__('id', 1, [], label=label)
-
-    def inverse(self):
-        """Invert this gate."""
-        return IGate()  # self-inverse
-
     def control(self, num_ctrl_qubits=1, label=None, ctrl_state=None):
         """Controlled version of this gate.
 
@@ -83,44 +38,7 @@
         idgate._definition = [(IGate(), [qr[i]], []) for i in range(num_qubits)]
         return idgate
 
-    def to_matrix(self):
-        """Return a numpy.array for the identity gate."""
-        return numpy.array([[1, 0],
-                            [0, 1]], dtype=complex)
 
+from qiskit.circuit.library.standard_gates.i import IGate, IdGate
 
-class IdGate(IGate, metaclass=IMeta):
-    """The deprecated IGate class."""
-
-    def __init__(self):
-        warnings.warn('The class IdGate is deprecated as of 0.14.0, and '
-                      'will be removed no earlier than 3 months after that release date. '
-                      'You should use the class IGate instead.',
-                      DeprecationWarning, stacklevel=2)
-        super().__init__()
-
-
-@deprecate_arguments({'q': 'qubit'})
-def i(self, qubit, *, q=None):  # pylint: disable=unused-argument
-    """Apply :class:`~qiskit.extensions.standard.IGate`."""
-    return self.append(IGate(), [qubit], [])
-
-
-@deprecate_arguments({'q': 'qubit'})
-def iden(self, qubit, *, q=None):  # pylint: disable=unused-argument
-    """Deprecated identity gate."""
-    warnings.warn('The QuantumCircuit.iden() method is deprecated as of 0.14.0, and '
-                  'will be removed no earlier than 3 months after that release date. '
-                  'You should use the QuantumCircuit.i() method instead.',
-                  DeprecationWarning, stacklevel=2)
-    return self.append(IGate(), [qubit], [])
-
-
-# support both i and id as methods of QuantumCircuit
-QuantumCircuit.i = i
-QuantumCircuit.id = i
-
-QuantumCircuit.iden = iden  # deprecated, remove once IdGate is removed
-=======
-__all__ = ['IGate', 'IdGate']
->>>>>>> 948671ef
+__all__ = ['IGate', 'IdGate']