--- conflicted
+++ resolved
@@ -15,84 +15,9 @@
 """
 Controlled-Swap gate or Fredkin gate.
 """
-<<<<<<< HEAD
 import warnings
 # pylint: disable=unused-import
 from qiskit.extensions.standard.swap import FredkinGate, cswap
 
 warnings.warn('This module is deprecated. The FredkinGate can now be found in swap.py',
-              category=DeprecationWarning, stacklevel=2)
-=======
-
-from qiskit.circuit import ControlledGate
-from qiskit.circuit import QuantumCircuit
-from qiskit.circuit import QuantumRegister
-from qiskit.extensions.standard.cx import CXGate
-from qiskit.extensions.standard.ccx import CCXGate
-from qiskit.extensions.standard.swap import SwapGate
-
-
-class CSwapMeta(type):
-    """A Metaclass to ensure that CSwapGate and FredkinGate are of the same type.
-
-    Can be removed when FredkinGate gets removed.
-    """
-    @classmethod
-    def __instancecheck__(mcs, inst):
-        return type(inst) in {CSwapGate, FredkinGate}  # pylint: disable=unidiomatic-typecheck
-
-
-class CSwapGate(ControlledGate, metaclass=CSwapMeta):
-    """The controlled-swap gate, also called Fredkin gate."""
-
-    def __init__(self):
-        """Create new CSwap gate."""
-        super().__init__('cswap', 3, [], num_ctrl_qubits=1)
-        self.base_gate = SwapGate
-        self.base_gate_name = 'swap'
-
-    def _define(self):
-        """
-        gate cswap a,b,c
-        { cx c,b;
-          ccx a,b,c;
-          cx c,b;
-        }
-        """
-        definition = []
-        q = QuantumRegister(3, 'q')
-        rule = [
-            (CXGate(), [q[2], q[1]], []),
-            (CCXGate(), [q[0], q[1], q[2]], []),
-            (CXGate(), [q[2], q[1]], [])
-        ]
-        for inst in rule:
-            definition.append(inst)
-        self.definition = definition
-
-    def inverse(self):
-        """Invert this gate."""
-        return CSwapGate()  # self-inverse
-
-
-class FredkinGate(CSwapGate, metaclass=CSwapMeta):
-    """The deprecated CSwapGate class."""
-
-    def __init__(self):
-        import warnings
-        warnings.warn('The class FredkinGate is deprecated as of 0.12.0, and '
-                      'will be removed no earlier than 3 months after that release date. '
-                      'You should use the class CSwapGate instead.',
-                      DeprecationWarning, stacklevel=2)
-        super().__init__()
-
-
-def cswap(self, ctl, tgt1, tgt2):
-    """Apply CSwap to circuit."""
-    return self.append(CSwapGate(), [ctl, tgt1, tgt2], [])
-
-
-# support both cswap and fredkin as methods of QuantumCircuit
-QuantumCircuit.cswap = cswap
-QuantumCircuit.fredkin = cswap
->>>>>>> 6aa4e7b6
+              category=DeprecationWarning, stacklevel=2)