# -*- coding: utf-8 -*-

# This code is part of Qiskit.
#
# (C) Copyright IBM 2017.
#
# This code is licensed under the Apache License, Version 2.0. You may
# obtain a copy of this license in the LICENSE.txt file in the root directory
# of this source tree or at http://www.apache.org/licenses/LICENSE-2.0.
#
# Any modifications or derivative works of this code must retain this
# copyright notice, and modified files need to carry a notice indicating
# that they have been altered from the originals.

"""
Pauli Z (phase-flip) gate.
"""
import numpy
from qiskit.circuit import Gate
from qiskit.circuit import ControlledGate
from qiskit.circuit import QuantumCircuit
from qiskit.circuit import QuantumRegister
from qiskit.qasm import pi
from qiskit.util import deprecate_arguments


class ZGate(Gate):
    """Pauli Z (phase-flip) gate."""

    def __init__(self, label=None):
        """Create new Z gate."""
        super().__init__('z', 1, [], label=label)

    def _define(self):
        from qiskit.extensions.standard.u1 import U1Gate
        definition = []
        q = QuantumRegister(1, 'q')
        rule = [
            (U1Gate(pi), [q[0]], [])
        ]
        for inst in rule:
            definition.append(inst)
        self.definition = definition

    def control(self, num_ctrl_qubits=1, label=None):
        """Controlled version of this gate.

        Args:
            num_ctrl_qubits (int): number of control qubits.
            label (str or None): An optional label for the gate [Default: None]

        Returns:
            ControlledGate: controlled version of this gate.
        """
        if num_ctrl_qubits == 1:
            return CzGate()
        return super().control(num_ctrl_qubits=num_ctrl_qubits, label=label)

    def inverse(self):
        """Invert this gate."""
        return ZGate()  # self-inverse

    def to_matrix(self):
        """Return a numpy.array for the Z gate."""
        return numpy.array([[1, 0],
                            [0, -1]], dtype=complex)


@deprecate_arguments({'q': 'qubit'})
def z(self, qubit, *, q=None):  # pylint: disable=unused-argument
    """Apply Z gate to a specified qubit (qubit).
    A Z gate implements a pi rotation of the qubit state vector about the
    z axis of the Bloch sphere.
    This gate is canonically used to implement a phase flip on the qubit state from |+⟩ to |-⟩,
    or vice versa.

    Examples:

        Circuit Representation:

        .. jupyter-execute::

            from qiskit import QuantumCircuit

            circuit = QuantumCircuit(1)
            circuit.z(0)
            circuit.draw()

        Matrix Representation:

        .. jupyter-execute::

            from qiskit.extensions.standard.z import ZGate
            ZGate().to_matrix()
    """
    return self.append(ZGate(), [qubit], [])


QuantumCircuit.z = z


class CZMeta(type):
    """A metaclass to ensure that CzGate and CZGate are of the same type.

    Can be removed when CzGate gets removed.
    """
    @classmethod
    def __instancecheck__(mcs, inst):
        return type(inst) in {CZGate, CzGate}  # pylint: disable=unidiomatic-typecheck


class CZGate(ControlledGate, metaclass=CZMeta):
    """The controlled-Z gate."""

    def __init__(self, label=None):
        """Create new CZ gate."""
<<<<<<< HEAD
        super().__init__('cz', 2, [], label=label, num_ctrl_qubits=1)
        self.base_gate = ZGate
        self.base_gate_name = 'z'
=======
        super().__init__("cz", 2, [], label=label, num_ctrl_qubits=1)
        self.base_gate = ZGate()
>>>>>>> a8e98668

    def _define(self):
        """
        gate cz a,b { h b; cx a,b; h b; }
        """
        from qiskit.extensions.standard.h import HGate
        from qiskit.extensions.standard.x import CXGate
        definition = []
        q = QuantumRegister(2, 'q')
        rule = [
            (HGate(), [q[1]], []),
            (CXGate(), [q[0], q[1]], []),
            (HGate(), [q[1]], [])
        ]
        for inst in rule:
            definition.append(inst)
        self.definition = definition

    def inverse(self):
        """Invert this gate."""
        return CZGate()  # self-inverse

    def to_matrix(self):
        """Return a numpy.array for the CZ gate."""
        return numpy.array([[1, 0, 0, 0],
                            [0, 1, 0, 0],
                            [0, 0, 1, 0],
                            [0, 0, 0, -1]], dtype=complex)


<<<<<<< HEAD
class CzGate(CZGate, metaclass=CZMeta):
    """The deprecated CZGate class."""
    def __init__(self):
        import warnings
        warnings.warn('The class CzGate is deprecated as of 0.12.0, and '
                      'will be removed no earlier than 3 months after that release date. '
                      'You should use the class CZGate instead.',
                      DeprecationWarning, stacklevel=2)
        super().__init__()


def cz(self, ctl, tgt):  # pylint: disable=invalid-name
    """Apply CZ to circuit."""
    return self.append(CZGate(), [ctl, tgt], [])
=======
@deprecate_arguments({'ctl': 'control_qubit',
                      'tgt': 'target_qubit'})
def cz(self, control_qubit, target_qubit,  # pylint: disable=invalid-name
       *, ctl=None, tgt=None):  # pylint: disable=unused-argument
    """Apply cZ gate from a specified control (control_qubit) to target (target_qubit) qubit.
    A cZ gate implements a pi rotation of the qubit state vector about the z axis
    of the Bloch sphere when the control qubit is in state |1>.
    This gate is canonically used to implement a phase flip on the qubit state from |+⟩ to |-⟩,
    or vice versa when the control qubit is in state |1>.

    Examples:

        Circuit Representation:

        .. jupyter-execute::

            from qiskit import QuantumCircuit
            import numpy

            circuit = QuantumCircuit(2)
            circuit.cz(0,1)
            circuit.draw()

        Matrix Representation:

        .. jupyter-execute::

            from qiskit.extensions.standard.cz import CzGate
            CzGate().to_matrix()
    """
    return self.append(CzGate(), [control_qubit, target_qubit], [])
>>>>>>> a8e98668


QuantumCircuit.cz = cz<|MERGE_RESOLUTION|>--- conflicted
+++ resolved
@@ -53,7 +53,7 @@
             ControlledGate: controlled version of this gate.
         """
         if num_ctrl_qubits == 1:
-            return CzGate()
+            return CZGate()
         return super().control(num_ctrl_qubits=num_ctrl_qubits, label=label)
 
     def inverse(self):
@@ -114,14 +114,8 @@
 
     def __init__(self, label=None):
         """Create new CZ gate."""
-<<<<<<< HEAD
         super().__init__('cz', 2, [], label=label, num_ctrl_qubits=1)
-        self.base_gate = ZGate
-        self.base_gate_name = 'z'
-=======
-        super().__init__("cz", 2, [], label=label, num_ctrl_qubits=1)
         self.base_gate = ZGate()
->>>>>>> a8e98668
 
     def _define(self):
         """
@@ -152,9 +146,9 @@
                             [0, 0, 0, -1]], dtype=complex)
 
 
-<<<<<<< HEAD
 class CzGate(CZGate, metaclass=CZMeta):
     """The deprecated CZGate class."""
+
     def __init__(self):
         import warnings
         warnings.warn('The class CzGate is deprecated as of 0.12.0, and '
@@ -164,10 +158,6 @@
         super().__init__()
 
 
-def cz(self, ctl, tgt):  # pylint: disable=invalid-name
-    """Apply CZ to circuit."""
-    return self.append(CZGate(), [ctl, tgt], [])
-=======
 @deprecate_arguments({'ctl': 'control_qubit',
                       'tgt': 'target_qubit'})
 def cz(self, control_qubit, target_qubit,  # pylint: disable=invalid-name
@@ -198,8 +188,7 @@
             from qiskit.extensions.standard.cz import CzGate
             CzGate().to_matrix()
     """
-    return self.append(CzGate(), [control_qubit, target_qubit], [])
->>>>>>> a8e98668
+    return self.append(CZGate(), [control_qubit, target_qubit], [])
 
 
 QuantumCircuit.cz = cz