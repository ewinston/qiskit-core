# -*- coding: utf-8 -*-
# pylint: disable=missing-param-doc,missing-type-doc
#
# Copyright 2017 IBM RESEARCH. All Rights Reserved.
#
# Licensed under the Apache License, Version 2.0 (the "License");
# you may not use this file except in compliance with the License.
# You may obtain a copy of the License at
#
#     http://www.apache.org/licenses/LICENSE-2.0
#
# Unless required by applicable law or agreed to in writing, software
# distributed under the License is distributed on an "AS IS" BASIS,
# WITHOUT WARRANTIES OR CONDITIONS OF ANY KIND, either express or implied.
# See the License for the specific language governing permissions and
# limitations under the License.
# =============================================================================
import importlib
import inspect
import logging
import os
import pkgutil
from collections import namedtuple
from types import ModuleType

import qiskit
import qiskit.backends
<<<<<<< HEAD
from collections import namedtuple
=======
from qiskit.backends import BaseBackend
from qiskit import QISKitError

logger = logging.getLogger(__name__)

RegisteredBackend = namedtuple('RegisteredBackend',
                               ['name', 'cls', 'configuration'])

_REGISTERED_BACKENDS = {}
"""dict (backend_name: RegisteredBackend) with the available backends.

Dict that contains the available backends during the current invocation of the
SDK, with the form `'<backend name>': <RegisteredBackend object>`.

As part of the backend registration process, a record of the backend's
name, class, configuration, and api is kept.

Please note that this variable will not contain the full list until runtime,
as its contents are a combination of:
* backends that are auto-discovered by :func:`discover_sdk_backend`, as
  they might have external dependencies or not be part of the SDK standard
  backends.
* backends registered manually by the user by :func:`register_backend`.
"""
        
>>>>>>> f215651d

def register(token, url='https://quantumexperience.ng.bluemix.net/api',
             hub=None, group=None, project=None, package=qiskit):
    """Register backends from the specified package.

    By calling this method, all available backends from this package
    are registered into QISKit.

    Args:
        token (str): user authentication token
        url (str): the url to the API
        hub (str): optional user hub
        group (str): optional user group
        project (str): optional user project
        package (ModuleType): the package to register backends from. This
             package will be checked for classes which inherit from BaseBackend.
    Returns:
        : list of names of the backends successfully registered
    """
    config = {
        'url': url,
        'hub': hub,
        'group': group,
        'project': project
    }
    # setup credential configuration parameters for registering backends
    # this configuration will be merged in to the one supplied by the backend.
    configuration = {'credentials': {'token': token,
                                     'config': config}}
    return discover_backend_classes(package,
                                    configuration=configuration)
    # from IBMQuantumExperience import IBMQuantumExperience
    # api_temp = IBMQuantumExperience(token, config)
    # api = API(api_temp)
    # qiskit.backends.discover_remote_backends(api_temp)

    # ally this would make an API object based on url and the user token
    # and register all the backends of this API to qiskit.backends.remote()
    # I am worried that there is not checks to see if the backends have the same name
    # this should be verified in the future.the input to the discover_remote_backends 
    # should be the api not api_temp

    # Ide

def discover_backend_classes(package, configuration=None):
    """This function attempts to discover all backend classes in the specified
    package.

    Args:
        package (module): module to search for classes derived from BaseBackend

    Returns:
        : list of backend names successfully registered
    Raises:
        TypeError: package is not a module
    """
    if not isinstance(package, ModuleType):
        raise TypeError('Argument "package" should be a module. '
                        'Received {}'.format(type(package)))
    backend_name_list = []
    for _, name, _ in pkgutil.walk_packages(package.__file__):
        # not sure why test directory is getting walked
        if 'test.python' in name:
            continue
        modspec = importlib.util.find_spec(name)
        try:
            mod = importlib.util.module_from_spec(modspec)
            modspec.loader.exec_module(mod)
        except Exception as err:
            logger.info('error checking for backend in {}'.format(
                name))
            continue
        for _, cls in inspect.getmembers(mod, inspect.isclass):
            # Iterate through the classes defined on the module.
            if (issubclass(cls, BaseBackend) and
                    cls.__module__ == modspec.name):
                try:
                    backend_name = register_backend(cls, configuration=configuration)
                    importlib.import_module(name)
                    backend_name_list.extend(backend_name if isinstance(
                        backend_name, list) else [backend_name])
                except QISKitError:
                    # Ignore backends that could not be initialized.
                    logger.info(
                        'backend %s could not be initialized', name)
    return backend_name_list

def register_backend(cls, configuration=None):
    """Register a backend in the list of available backends.

    Register a `cls` backend in the `_REGISTERED_BACKENDS` dict, validating
    that:
    * it follows the `BaseBackend` specification.
    * it can instantiated in the current context.
    * the backend is not already registered.

    Args:
        cls (class): a subclass of BaseBackend that contains a backend
        configuration (dict): backend configuration to use instead of class'
            default.

    Returns:
        string: the identifier of the backend

    Raises:
        QISKitError: if `cls` is not a valid Backend.
    """

    # Verify that the backend is not already registered.
    if cls in [backend.cls for backend in _REGISTERED_BACKENDS.values()]:
        raise QISKitError('Could not register backend: %s is not a subclass '
                          'of BaseBackend' % cls)

    # Verify that it is a subclass of BaseBackend.
    if not issubclass(cls, BaseBackend):
        raise QISKitError('Could not register backend: %s is not a subclass '
                          'of BaseBackend' % cls)

    # check to see if class provides configurations.
    available_backends = getattr(cls, 'available_backends', None)
    if callable(available_backends):
        available_configurations = available_backends(configuration=configuration)
    else:
        available_configurations = [configuration]
    if available_configurations == []:
        available_configurations = [None]
    backend_name_list = []
    for conf in available_configurations:
        try:
            backend_instance = cls(configuration=conf)
        except Exception as err:
            raise QISKitError('Could not register backend: %s could not be '
                              'instantiated: %s' % (cls, err))

        # Verify that it has a minimal valid configuration.
        try:
            backend_name = backend_instance.configuration['name']
        except (LookupError, TypeError):
            raise QISKitError('Could not register backend: invalid configuration')

        # insert backend reference
        if backend_name in _REGISTERED_BACKENDS:

            raise QISKitError(
                'backend name "{}" has already been registered'.format(
                    backend_name))
        registered_backend = RegisteredBackend(
            backend_name, cls, backend_instance.configuration)
        _REGISTERED_BACKENDS[backend_name] = registered_backend
        backend_name_list.append(backend_name)
    if len(backend_name_list) == 1:
        return backend_name_list[0]
    elif len(backend_name_list) > 1:
        return backend_name_list
    else:
        raise QISKitError('Could not register backend for this class')

def local_backends():
    """Get the local backends."""
    return [backend.name for backend in _REGISTERED_BACKENDS.values()
            if backend.configuration.get('local') is True]


def remote_backends():
    """Get the remote backends."""
    return [backend.name for backend in _REGISTERED_BACKENDS.values()
            if backend.configuration.get('local') is False]

def available_backends():
    """Get all available backend names."""
    return [backend.name for backend in _REGISTERED_BACKENDS.values()]

def get_backend(backend_name):
    """Return a backend instance for the named backend.

    Args:
        backend_name (str): the backend name

    Returns:
        BaseBackend: instance subclass of BaseBackend

    Raises:
        LookupError: if backend is unavailable
    """
    try:
        registered_backend = _REGISTERED_BACKENDS[backend_name]
        return registered_backend.cls(
            configuration=registered_backend.configuration)
    except KeyError:
        raise LookupError('backend "{}" is not available'.format(backend_name))
    
# class API(object):
#     """Creates an API object."""

#     # Functions to add
#     #   status -- gives the status of the api
#     #   available_backends -- all backends in this API, with their config
#     # A use case is the user would do
#     # ibmqx = qiskit.api.register(token,url)
#     # ibmqx.status and it prints the current status of the API

#     def __init__(self, api):
#         """Create an API object."""

#         # Ideally we should give this a url, but while we import the IBMQuantumExperience object
#         # I think this the best until we bring functions from IBMQuantumExperience into this object
#         self._api = api

#     def available_backends(self):
#         """Returns the backends on the api"""
#         return self._api.available_backends()<|MERGE_RESOLUTION|>--- conflicted
+++ resolved
@@ -25,9 +25,6 @@
 
 import qiskit
 import qiskit.backends
-<<<<<<< HEAD
-from collections import namedtuple
-=======
 from qiskit.backends import BaseBackend
 from qiskit import QISKitError
 
@@ -53,7 +50,6 @@
 * backends registered manually by the user by :func:`register_backend`.
 """
         
->>>>>>> f215651d
 
 def register(token, url='https://quantumexperience.ng.bluemix.net/api',
              hub=None, group=None, project=None, package=qiskit):
