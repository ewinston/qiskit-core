# -*- coding: utf-8 -*-

# This code is part of Qiskit.
#
# (C) Copyright IBM 2017.
#
# This code is licensed under the Apache License, Version 2.0. You may
# obtain a copy of this license in the LICENSE.txt file in the root directory
# of this source tree or at http://www.apache.org/licenses/LICENSE-2.0.
#
# Any modifications or derivative works of this code must retain this
# copyright notice, and modified files need to carry a notice indicating
# that they have been altered from the originals.

"""Rotation around the Z axis."""

from qiskit.circuit.gate import Gate
from qiskit.circuit.controlledgate import ControlledGate
from qiskit.circuit.quantumregister import QuantumRegister


class RZGate(Gate):
    r"""Single-qubit rotation about the Z axis.

    This is a diagonal gate. It can be implemented virtually in hardware
    via framechanges (i.e. at zero error and duration).

    **Circuit symbol:**

    .. parsed-literal::

             ┌───────┐
        q_0: ┤ Rz(λ) ├
             └───────┘

    **Matrix Representation:**

    .. math::

        RZ(\lambda) = exp(-i\frac{\lambda}{2}Z) =
            \begin{pmatrix}
                e^{-i\frac{\lambda}{2}} & 0 \\
                0 & e^{i\frac{\lambda}{2}}
            \end{pmatrix}

    .. seealso::

        :class:`~qiskit.circuit.library.standard_gates.U1Gate`
        This gate is equivalent to U1 up to a phase factor.

            .. math::

                U1(\lambda) = e^{i{\lambda}/2}RZ(\lambda)

        Reference for virtual Z gate implementation:
        `1612.00858 <https://arxiv.org/abs/1612.00858>`_
    """

    def __init__(self, phi, label=None):
        """Create new RZ gate."""
        super().__init__('rz', 1, [phi], label=label)

    def _define(self):
        """
        gate rz(phi) a { u1(phi) a; }
        """
<<<<<<< HEAD
        circ = self.decompositions[0]
        self.definition = circ.to_gate().definition
=======
        # pylint: disable=cyclic-import
        from qiskit.circuit.quantumcircuit import QuantumCircuit
        from .u1 import U1Gate
        q = QuantumRegister(1, 'q')
        qc = QuantumCircuit(q, name=self.name)
        rules = [
            (U1Gate(self.params[0]), [q[0]], [])
        ]
        qc.data = rules
        self.definition = qc
>>>>>>> c977819b

    def control(self, num_ctrl_qubits=1, label=None, ctrl_state=None):
        """Return a (mutli-)controlled-RZ gate.

        Args:
            num_ctrl_qubits (int): number of control qubits.
            label (str or None): An optional label for the gate [Default: None]
            ctrl_state (int or str or None): control state expressed as integer,
                string (e.g. '110'), or None. If None, use all 1s.

        Returns:
            ControlledGate: controlled version of this gate.
        """
        if num_ctrl_qubits == 1:
            gate = CRZGate(self.params[0], label=label, ctrl_state=ctrl_state)
            gate.base_gate.label = self.label
            return gate
        return super().control(num_ctrl_qubits=num_ctrl_qubits, label=label, ctrl_state=ctrl_state)

    def inverse(self):
        r"""Return inverted RZ gate

        :math:`RZ(\lambda){\dagger} = RZ(-\lambda)`
        """
        return RZGate(-self.params[0])

    # TODO: this is the correct matrix however the control mechanism
    # cannot distinguish U1 and RZ yet.
    def to_matrix(self):
        """Return a numpy.array for the RZ gate."""
        import numpy as np
        ilam2 = 0.5j * float(self.params[0])
        return np.array([[np.exp(-ilam2), 0],
                         [0, np.exp(ilam2)]], dtype=complex)


class CRZMeta(type):
    """A metaclass to ensure that CrzGate and CRZGate are of the same type.

    Can be removed when CrzGate gets removed.
    """
    @classmethod
    def __instancecheck__(mcs, inst):
        return type(inst) in {CRZGate, CrzGate}  # pylint: disable=unidiomatic-typecheck


class CRZGate(ControlledGate, metaclass=CRZMeta):
    r"""Controlled-RZ gate.

    This is a diagonal but non-symmetric gate that induces a
    phase on the state of the target qubit, depending on the control state.

    **Circuit symbol:**

    .. parsed-literal::

        q_0: ────■────
             ┌───┴───┐
        q_1: ┤ Rz(λ) ├
             └───────┘

    **Matrix representation:**

    .. math::

        CRZ(\lambda)\ q_0, q_1 =
            I \otimes |0\rangle\langle 0| + RZ(\lambda) \otimes |1\rangle\langle 1| =
            \begin{pmatrix}
                1 & 0 & 0 & 0 \\
                0 & e^{-i\frac{\lambda}{2}} & 0 & 0 \\
                0 & 0 & 1 & 0 \\
                0 & 0 & 0 & e^{i\frac{\lambda}{2}}
            \end{pmatrix}

    .. note::

        In Qiskit's convention, higher qubit indices are more significant
        (little endian convention). In many textbooks, controlled gates are
        presented with the assumption of more significant qubits as control,
        which in our case would be q_1. Thus a textbook matrix for this
        gate will be:

        .. parsed-literal::
                 ┌───────┐
            q_0: ┤ Rz(λ) ├
                 └───┬───┘
            q_1: ────■────

        .. math::

            CRZ(\lambda)\ q_1, q_0 =
                |0\rangle\langle 0| \otimes I + |1\rangle\langle 1| \otimes RZ(\lambda) =
                \begin{pmatrix}
                    1 & 0 & 0 & 0 \\
                    0 & 1 & 0 & 0 \\
                    0 & 0 & e^{-i\frac{\lambda}{2}} & 0 \\
                    0 & 0 & 0 & e^{i\frac{\lambda}{2}}
                \end{pmatrix}

    .. seealso::

        :class:`~qiskit.circuit.library.standard_gates.CU1Gate`:
        Due to the global phase difference in the matrix definitions
        of U1 and RZ, CU1 and CRZ are different gates with a relative
        phase difference.
    """

    def __init__(self, theta, label=None, ctrl_state=None):
        """Create new CRZ gate."""
        super().__init__('crz', 2, [theta], num_ctrl_qubits=1, label=label,
                         ctrl_state=ctrl_state)
        self.base_gate = RZGate(theta)

    def _define(self):
        """
        gate crz(lambda) a,b
        { u1(lambda/2) b; cx a,b;
          u1(-lambda/2) b; cx a,b;
        }
        """
        # pylint: disable=cyclic-import
        from qiskit.circuit.quantumcircuit import QuantumCircuit
        from .u1 import U1Gate
        from .x import CXGate
        q = QuantumRegister(2, 'q')
        qc = QuantumCircuit(q, name=self.name)
        rules = [
            (U1Gate(self.params[0] / 2), [q[1]], []),
            (CXGate(), [q[0], q[1]], []),
            (U1Gate(-self.params[0] / 2), [q[1]], []),
            (CXGate(), [q[0], q[1]], [])
        ]
        qc.data = rules
        self.definition = qc

    def inverse(self):
        """Return inverse RZ gate (i.e. with the negative rotation angle)."""
        return CRZGate(-self.params[0])

    def to_matrix(self):
      """Return a numpy.array for the CRZ gate."""
      import numpy
      arg = 1j * self.params[0] / 2
      if self.ctrl_state:
          return numpy.array([[1,               0, 0,              0],
                              [0, numpy.exp(-arg), 0,              0],
                              [0,               0, 1,              0],
                              [0,               0, 0, numpy.exp(arg)]],
                             dtype=complex)
      else:
          return numpy.array([[numpy.exp(-arg), 0,              0, 0],
                              [              0, 1,              0, 0],
                              [              0, 0, numpy.exp(arg), 0],
                              [              0, 0,              0, 1]],
                             dtype=complex)


class CrzGate(CRZGate, metaclass=CRZMeta):
    """The deprecated CRZGate class."""

    def __init__(self, theta):
        import warnings
        warnings.warn('The class CrzGate is deprecated as of 0.14.0, and '
                      'will be removed no earlier than 3 months after that release date. '
                      'You should use the class CRZGate instead.',
                      DeprecationWarning, stacklevel=2)
        super().__init__(theta)<|MERGE_RESOLUTION|>--- conflicted
+++ resolved
@@ -64,10 +64,6 @@
         """
         gate rz(phi) a { u1(phi) a; }
         """
-<<<<<<< HEAD
-        circ = self.decompositions[0]
-        self.definition = circ.to_gate().definition
-=======
         # pylint: disable=cyclic-import
         from qiskit.circuit.quantumcircuit import QuantumCircuit
         from .u1 import U1Gate
@@ -78,7 +74,6 @@
         ]
         qc.data = rules
         self.definition = qc
->>>>>>> c977819b
 
     def control(self, num_ctrl_qubits=1, label=None, ctrl_state=None):
         """Return a (mutli-)controlled-RZ gate.
