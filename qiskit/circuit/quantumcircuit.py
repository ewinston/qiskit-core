# -*- coding: utf-8 -*-

# This code is part of Qiskit.
#
# (C) Copyright IBM 2017.
#
# This code is licensed under the Apache License, Version 2.0. You may
# obtain a copy of this license in the LICENSE.txt file in the root directory
# of this source tree or at http://www.apache.org/licenses/LICENSE-2.0.
#
# Any modifications or derivative works of this code must retain this
# copyright notice, and modified files need to carry a notice indicating
# that they have been altered from the originals.

"""Quantum circuit object."""

import copy
import itertools
import sys
import warnings
import numbers
import multiprocessing as mp
from collections import OrderedDict
import numpy as np
from qiskit.exceptions import QiskitError
from qiskit.util import is_main_process
from qiskit.util import deprecate_arguments
from qiskit.circuit.instruction import Instruction
from qiskit.circuit.gate import Gate
from qiskit.qasm.qasm import Qasm
from qiskit.circuit.exceptions import CircuitError
from .parameterexpression import ParameterExpression
from .quantumregister import QuantumRegister, Qubit, AncillaRegister
from .classicalregister import ClassicalRegister, Clbit
from .parametertable import ParameterTable
from .parametervector import ParameterVector
from .instructionset import InstructionSet
from .register import Register
from .bit import Bit
from .quantumcircuitdata import QuantumCircuitData

try:
    import pygments
    from pygments.formatters import Terminal256Formatter  # pylint: disable=no-name-in-module
    from qiskit.qasm.pygments import OpenQASMLexer  # pylint: disable=ungrouped-imports
    from qiskit.qasm.pygments import QasmTerminalStyle  # pylint: disable=ungrouped-imports
    HAS_PYGMENTS = True
except Exception:  # pylint: disable=broad-except
    HAS_PYGMENTS = False


class QuantumCircuit:
    """Create a new circuit.

    A circuit is a list of instructions bound to some registers.

    Args:
        regs: list(:class:`Register`) or list(``int``) The registers to be
            included in the circuit.

                * If a list of :class:`Register` objects, represents the :class:`QuantumRegister`
                  and/or :class:`ClassicalRegister` objects to include in the circuit.

                For example:

                * ``QuantumCircuit(QuantumRegister(4))``
                * ``QuantumCircuit(QuantumRegister(4), ClassicalRegister(3))``
                * ``QuantumCircuit(QuantumRegister(4, 'qr0'), QuantumRegister(2, 'qr1'))``

                * If a list of ``int``, the amount of qubits and/or classical bits to include in
                  the circuit. It can either be a single int for just the number of quantum bits,
                  or 2 ints for the number of quantum bits and classical bits, respectively.

                For example:

                * ``QuantumCircuit(4) # A QuantumCircuit with 4 qubits``
                * ``QuantumCircuit(4, 3) # A QuantumCircuit with 4 qubits and 3 classical bits``


        name (str): the name of the quantum circuit. If not set, an
            automatically generated string will be assigned.
        global_phase (float): The global phase of the circuit in radians.

    Raises:
        CircuitError: if the circuit name, if given, is not valid.

    Examples:

        Construct a simple Bell state circuit.

        .. jupyter-execute::

            from qiskit import QuantumCircuit

            qc = QuantumCircuit(2, 2)
            qc.h(0)
            qc.cx(0, 1)
            qc.measure([0, 1], [0, 1])
            qc.draw()

        Construct a 5-qubit GHZ circuit.

        .. jupyter-execute::

            from qiskit import QuantumCircuit

            qc = QuantumCircuit(5)
            qc.h(0)
            qc.cx(0, range(1, 5))
            qc.measure_all()

        Construct a 4-qubit Berstein-Vazirani circuit using registers.

        .. jupyter-execute::

            from qiskit import QuantumRegister, ClassicalRegister, QuantumCircuit

            qr = QuantumRegister(3, 'q')
            anc = QuantumRegister(1, 'ancilla')
            cr = ClassicalRegister(3, 'c')
            qc = QuantumCircuit(qr, anc, cr)

            qc.x(anc[0])
            qc.h(anc[0])
            qc.h(qr[0:3])
            qc.cx(qr[0:3], anc[0])
            qc.h(qr[0:3])
            qc.barrier(qr)
            qc.measure(qr, cr)

            qc.draw()
    """
    instances = 0
    prefix = 'circuit'

    # Class variable OPENQASM header
    header = "OPENQASM 2.0;"
    extension_lib = "include \"qelib1.inc\";"

    def __init__(self, *regs, name=None, global_phase=0):
        if any([not isinstance(reg, (QuantumRegister, ClassicalRegister)) for reg in regs]):
            try:
                regs = tuple(int(reg) for reg in regs)
            except Exception:
                raise CircuitError("Circuit args must be Registers or be castable to an int" +
                                   "(%s '%s' was provided)"
                                   % ([type(reg).__name__ for reg in regs], regs))
        if name is None:
            name = self.cls_prefix() + str(self.cls_instances())
            if sys.platform != "win32" and not is_main_process():
                name += '-{}'.format(mp.current_process().pid)
        self._increment_instances()

        if not isinstance(name, str):
            raise CircuitError("The circuit name should be a string "
                               "(or None to auto-generate a name).")

        self.name = name

        # Data contains a list of instructions and their contexts,
        # in the order they were applied.
        self._data = []

        # This is a map of registers bound to this circuit, by name.
        self.qregs = []
        self.cregs = []
        self._qubits = []
        self._clbits = []
        self._ancillas = []
        self.add_register(*regs)

        # Parameter table tracks instructions with variable parameters.
        self._parameter_table = ParameterTable()

        self._layout = None
        self._global_phase = 0
        self.global_phase = global_phase

    @property
    def data(self):
        """Return the circuit data (instructions and context).

        Returns:
            QuantumCircuitData: a list-like object containing the tuples for the circuit's data.

            Each tuple is in the format ``(instruction, qargs, cargs)``, where instruction is an
            Instruction (or subclass) object, qargs is a list of Qubit objects, and cargs is a
            list of Clbit objects.
        """
        return QuantumCircuitData(self)

    @data.setter
    def data(self, data_input):
        """Sets the circuit data from a list of instructions and context.

        Args:
            data_input (list): A list of instructions with context
                in the format (instruction, qargs, cargs), where Instruction
                is an Instruction (or subclass) object, qargs is a list of
                Qubit objects, and cargs is a list of Clbit objects.
        """

        # If data_input is QuantumCircuitData(self), clearing self._data
        # below will also empty data_input, so make a shallow copy first.
        data_input = data_input.copy()
        self._data = []
        self._parameter_table = ParameterTable()

        for inst, qargs, cargs in data_input:
            self.append(inst, qargs, cargs)

    def __str__(self):
        return str(self.draw(output='text'))

    def __eq__(self, other):
        # TODO: remove the DAG from this function
        from qiskit.converters import circuit_to_dag
        return circuit_to_dag(self) == circuit_to_dag(other)

    @classmethod
    def _increment_instances(cls):
        cls.instances += 1

    @classmethod
    def cls_instances(cls):
        """Return the current number of instances of this class,
        useful for auto naming."""
        return cls.instances

    @classmethod
    def cls_prefix(cls):
        """Return the prefix to use for auto naming."""
        return cls.prefix

    def has_register(self, register):
        """
        Test if this circuit has the register r.

        Args:
            register (Register): a quantum or classical register.

        Returns:
            bool: True if the register is contained in this circuit.
        """
        has_reg = False
        if (isinstance(register, QuantumRegister) and
                register in self.qregs):
            has_reg = True
        elif (isinstance(register, ClassicalRegister) and
              register in self.cregs):
            has_reg = True
        return has_reg

    def mirror(self):
        """DEPRECATED: use circuit.reverse_ops().

        Returns:
            QuantumCircuit: the reversed circuit.
        """
        warnings.warn('circuit.mirror() is deprecated. Use circuit.reverse_ops() to '
                      'reverse the order of gates.', DeprecationWarning)
        return self.reverse_ops()

    def reverse_ops(self):
        """Reverse the circuit by reversing the order of instructions.

        This is done by recursively reversing all instructions.
        It does not invert (adjoint) any gate.

        Returns:
            QuantumCircuit: the reversed circuit.

        Examples:

            input:
                 ┌───┐
            q_0: ┤ H ├─────■──────
                 └───┘┌────┴─────┐
            q_1: ─────┤ RX(1.57) ├
                      └──────────┘

            output:
                             ┌───┐
            q_0: ─────■──────┤ H ├
                 ┌────┴─────┐└───┘
            q_1: ┤ RX(1.57) ├─────
                 └──────────┘
        """
        reverse_circ = QuantumCircuit(*self.qregs, *self.cregs,
                                      name=self.name + '_reverse')

        for inst, qargs, cargs in reversed(self.data):
            reverse_circ._append(inst.reverse_ops(), qargs, cargs)
        return reverse_circ

    def reverse_bits(self):
        """Return a circuit with the opposite order of wires.

        The circuit is "vertically" flipped. If a circuit is
        defined over multiple registers, the resulting circuit will have
        the same registers but with their order flipped.

        This method is useful for converting a circuit written in little-endian
        convention to the big-endian equivalent, and vice versa.

        Returns:
            QuantumCircuit: the circuit with reversed bit order.

        Examples:

            input:
                 ┌───┐
            q_0: ┤ H ├─────■──────
                 └───┘┌────┴─────┐
            q_1: ─────┤ RX(1.57) ├
                      └──────────┘

            output:
                      ┌──────────┐
            q_0: ─────┤ RX(1.57) ├
                 ┌───┐└────┬─────┘
            q_1: ┤ H ├─────■──────
                 └───┘
        """
        circ = QuantumCircuit(*reversed(self.qregs), *reversed(self.cregs),
                              name=self.name)
        num_qubits = self.num_qubits
        num_clbits = self.num_clbits
        old_qubits = self.qubits
        old_clbits = self.clbits
        new_qubits = circ.qubits
        new_clbits = circ.clbits

        for inst, qargs, cargs in self.data:
            new_qargs = [new_qubits[num_qubits - old_qubits.index(q) - 1] for q in qargs]
            new_cargs = [new_clbits[num_clbits - old_clbits.index(c) - 1] for c in cargs]
            circ._append(inst, new_qargs, new_cargs)
        return circ

    def inverse(self):
        """Invert (take adjoint of) this circuit.

        This is done by recursively inverting all gates.

        Returns:
            QuantumCircuit: the inverted circuit

        Raises:
            CircuitError: if the circuit cannot be inverted.

        Examples:

            input:
                 ┌───┐
            q_0: ┤ H ├─────■──────
                 └───┘┌────┴─────┐
            q_1: ─────┤ RX(1.57) ├
                      └──────────┘

            output:
                              ┌───┐
            q_0: ──────■──────┤ H ├
                 ┌─────┴─────┐└───┘
            q_1: ┤ RX(-1.57) ├─────
                 └───────────┘
        """
        inverse_circ = QuantumCircuit(*self.qregs, *self.cregs,
                                      name=self.name + '_dg', global_phase=-self.global_phase)

        for inst, qargs, cargs in reversed(self._data):
            inverse_circ._append(inst.inverse(), qargs, cargs)
        return inverse_circ

    def repeat(self, reps):
        """Repeat this circuit ``reps`` times.

        Args:
            reps (int): How often this circuit should be repeated.

        Returns:
            QuantumCircuit: A circuit containing ``reps`` repetitions of this circuit.
        """
        repeated_circ = QuantumCircuit(*self.qregs, *self.cregs,
                                       name=self.name + '**{}'.format(reps),
                                       global_phase=reps * self.global_phase)

        # benefit of appending instructions: decomposing shows the subparts, i.e. the power
        # is actually `reps` times this circuit, and it is currently much faster than `compose`.
        if reps > 0:
            try:  # try to append as gate if possible to not disallow to_gate
                inst = self.to_gate()
            except QiskitError:
                inst = self.to_instruction()
            for _ in range(reps):
                repeated_circ._append(inst, self.qubits, self.clbits)

        return repeated_circ

    def power(self, power, matrix_power=False):
        """Raise this circuit to the power of ``power``.

        If ``power`` is a positive integer and ``matrix_power`` is ``False``, this implementation
        defaults to calling ``repeat``. Otherwise, if the circuit is unitary, the matrix is
        computed to calculate the matrix power.

        Args:
            power (int): The power to raise this circuit to.
            matrix_power (bool): If True, the circuit is converted to a matrix and then the
                matrix power is computed. If False, and ``power`` is a positive integer,
                the implementation defaults to ``repeat``.

        Raises:
            CircuitError: If the circuit needs to be converted to a gate but it is not unitary.

        Returns:
            QuantumCircuit: A circuit implementing this circuit raised to the power of ``power``.
        """
        if power >= 0 and isinstance(power, numbers.Integral) and not matrix_power:
            return self.repeat(power)

        # attempt conversion to gate
        if len(self.parameters) > 0:
            raise CircuitError('Cannot raise a parameterized circuit to a non-positive power '
                               'or matrix-power, please bind the free parameters: '
                               '{}'.format(self.parameters))

        try:
            gate = self.to_gate()
        except QiskitError:
            raise CircuitError('The circuit contains non-unitary operations and cannot be '
                               'controlled. Note that no qiskit.circuit.Instruction objects may '
                               'be in the circuit for this operation.')

        power_circuit = QuantumCircuit(*self.qregs, *self.cregs)
        power_circuit.append(gate.power(power), list(range(gate.num_qubits)))
        return power_circuit

    def control(self, num_ctrl_qubits=1, label=None, ctrl_state=None):
        """Control this circuit on ``num_ctrl_qubits`` qubits.

        Args:
            num_ctrl_qubits (int): The number of control qubits.
            label (str): An optional label to give the controlled operation for visualization.
            ctrl_state (str or int): The control state in decimal or as a bitstring
                (e.g. '111'). If None, use ``2**num_ctrl_qubits - 1``.

        Returns:
            QuantumCircuit: The controlled version of this circuit.

        Raises:
            CircuitError: If the circuit contains a non-unitary operation and cannot be controlled.
        """
        try:
            gate = self.to_gate()
        except QiskitError:
            raise CircuitError('The circuit contains non-unitary operations and cannot be '
                               'controlled. Note that no qiskit.circuit.Instruction objects may '
                               'be in the circuit for this operation.')

        controlled_gate = gate.control(num_ctrl_qubits, label, ctrl_state)
        control_qreg = QuantumRegister(num_ctrl_qubits)
        controlled_circ = QuantumCircuit(control_qreg, *self.qregs,
                                         name='c_{}'.format(self.name))
        controlled_circ.append(controlled_gate, controlled_circ.qubits)

        return controlled_circ

    def combine(self, rhs):
        """Append rhs to self if self contains compatible registers.

        Two circuits are compatible if they contain the same registers
        or if they contain different registers with unique names. The
        returned circuit will contain all unique registers between both
        circuits.

        Return self + rhs as a new object.

        Args:
            rhs (QuantumCircuit): The quantum circuit to append to the right hand side.

        Returns:
            QuantumCircuit: Returns a new QuantumCircuit object

        Raises:
            QiskitError: if the rhs circuit is not compatible
        """
        # Check registers in LHS are compatible with RHS
        self._check_compatible_regs(rhs)

        # Make new circuit with combined registers
        combined_qregs = copy.deepcopy(self.qregs)
        combined_cregs = copy.deepcopy(self.cregs)

        for element in rhs.qregs:
            if element not in self.qregs:
                combined_qregs.append(element)
        for element in rhs.cregs:
            if element not in self.cregs:
                combined_cregs.append(element)
        circuit = QuantumCircuit(*combined_qregs, *combined_cregs)
        for instruction_context in itertools.chain(self.data, rhs.data):
            circuit._append(*instruction_context)
        circuit.global_phase = self.global_phase + rhs.global_phase
        return circuit

    def extend(self, rhs):
        """Append QuantumCircuit to the right hand side if it contains compatible registers.

        Two circuits are compatible if they contain the same registers
        or if they contain different registers with unique names. The
        returned circuit will contain all unique registers between both
        circuits.

        Modify and return self.

        Args:
            rhs (QuantumCircuit): The quantum circuit to append to the right hand side.

        Returns:
            QuantumCircuit: Returns this QuantumCircuit object (which has been modified)

        Raises:
            QiskitError: if the rhs circuit is not compatible
        """
        # Check registers in LHS are compatible with RHS
        self._check_compatible_regs(rhs)

        # Add new registers
        for element in rhs.qregs:
            if element not in self.qregs:
                self.qregs.append(element)
        for element in rhs.cregs:
            if element not in self.cregs:
                self.cregs.append(element)

        # Copy the circuit data if rhs and self are the same, otherwise the data of rhs is
        # appended to both self and rhs resulting in an infinite loop
        data = rhs.data.copy() if rhs is self else rhs.data

        # Add new gates
        for instruction_context in data:
            self._append(*instruction_context)
        self.global_phase += rhs.global_phase
        return self

    def compose(self, other, qubits=None, clbits=None, front=False, inplace=False):
        """Compose circuit with ``other`` circuit or instruction, optionally permuting wires.

        ``other`` can be narrower or of equal width to ``self``.

        Args:
            other (qiskit.circuit.Instruction or QuantumCircuit or BaseOperator):
                (sub)circuit to compose onto self.
            qubits (list[Qubit|int]): qubits of self to compose onto.
            clbits (list[Clbit|int]): clbits of self to compose onto.
            front (bool): If True, front composition will be performed (not implemented yet).
            inplace (bool): If True, modify the object. Otherwise return composed circuit.

        Returns:
            QuantumCircuit: the composed circuit (returns None if inplace==True).

        Raises:
            CircuitError: if composing on the front.
            QiskitError: if ``other`` is wider or there are duplicate edge mappings.

        Examples:

            >>> lhs.compose(rhs, qubits=[3, 2], inplace=True)

            .. parsed-literal::

                            ┌───┐                   ┌─────┐                ┌───┐
                lqr_1_0: ───┤ H ├───    rqr_0: ──■──┤ Tdg ├    lqr_1_0: ───┤ H ├───────────────
                            ├───┤              ┌─┴─┐└─────┘                ├───┤
                lqr_1_1: ───┤ X ├───    rqr_1: ┤ X ├───────    lqr_1_1: ───┤ X ├───────────────
                         ┌──┴───┴──┐           └───┘                    ┌──┴───┴──┐┌───┐
                lqr_1_2: ┤ U1(0.1) ├  +                     =  lqr_1_2: ┤ U1(0.1) ├┤ X ├───────
                         └─────────┘                                    └─────────┘└─┬─┘┌─────┐
                lqr_2_0: ─────■─────                           lqr_2_0: ─────■───────■──┤ Tdg ├
                            ┌─┴─┐                                          ┌─┴─┐        └─────┘
                lqr_2_1: ───┤ X ├───                           lqr_2_1: ───┤ X ├───────────────
                            └───┘                                          └───┘
                lcr_0: 0 ═══════════                           lcr_0: 0 ═══════════════════════

                lcr_1: 0 ═══════════                           lcr_1: 0 ═══════════════════════

        """

        if inplace:
            dest = self
        else:
            dest = self.copy()

        if not isinstance(other, QuantumCircuit):
            if front:
                dest.data.insert(0, (other, qubits, clbits))
            else:
                dest.append(other, qargs=qubits, cargs=clbits)

            if inplace:
                return None
            return dest

        instrs = other.data

        if other.num_qubits > self.num_qubits or \
           other.num_clbits > self.num_clbits:
            raise CircuitError("Trying to compose with another QuantumCircuit "
                               "which has more 'in' edges.")

        # number of qubits and clbits must match number in circuit or None
        identity_qubit_map = dict(zip(other.qubits, self.qubits))
        identity_clbit_map = dict(zip(other.clbits, self.clbits))

        if qubits is None:
            qubit_map = identity_qubit_map
        elif len(qubits) != len(other.qubits):
            raise CircuitError("Number of items in qubits parameter does not"
                               " match number of qubits in the circuit.")
        else:
            qubit_map = {other.qubits[i]: (self.qubits[q] if isinstance(q, int) else q)
                         for i, q in enumerate(qubits)}
        if clbits is None:
            clbit_map = identity_clbit_map
        elif len(clbits) != len(other.clbits):
            raise CircuitError("Number of items in clbits parameter does not"
                               " match number of clbits in the circuit.")
        else:
            clbit_map = {other.clbits[i]: (self.clbits[c] if isinstance(c, int) else c)
                         for i, c in enumerate(clbits)}

        edge_map = {**qubit_map, **clbit_map} or {**identity_qubit_map, **identity_clbit_map}

        mapped_instrs = []
        for instr, qargs, cargs in instrs:
            n_qargs = [edge_map[qarg] for qarg in qargs]
            n_cargs = [edge_map[carg] for carg in cargs]
            n_instr = instr.copy()

            if instr.condition is not None:
                from qiskit.dagcircuit import DAGCircuit  # pylint: disable=cyclic-import
                n_instr.condition = DAGCircuit._map_condition(edge_map, instr.condition)

            mapped_instrs.append((n_instr, n_qargs, n_cargs))

        if front:
            dest._data = mapped_instrs + dest._data
        else:
            dest._data += mapped_instrs

<<<<<<< HEAD
        dest.global_phase += other.global_phase
=======
        for instr, _, _ in mapped_instrs:
            dest._update_parameter_table(instr)
>>>>>>> 59a6da8f

        if inplace:
            return None

        return dest

    @property
    def qubits(self):
        """
        Returns a list of quantum bits in the order that the registers were added.
        """
        return self._qubits

    @property
    def clbits(self):
        """
        Returns a list of classical bits in the order that the registers were added.
        """
        return self._clbits

    @property
    def ancillas(self):
        """
        Returns a list of ancilla bits in the order that the registers were added.
        """
        return self._ancillas

    def __add__(self, rhs):
        """Overload + to implement self.combine."""
        return self.combine(rhs)

    def __iadd__(self, rhs):
        """Overload += to implement self.extend."""
        return self.extend(rhs)

    def __len__(self):
        """Return number of operations in circuit."""
        return len(self._data)

    def __getitem__(self, item):
        """Return indexed operation."""
        return self._data[item]

    @staticmethod
    def cast(value, _type):
        """Best effort to cast value to type. Otherwise, returns the value."""
        try:
            return _type(value)
        except (ValueError, TypeError):
            return value

    @staticmethod
    def _bit_argument_conversion(bit_representation, in_array):
        ret = None
        try:
            if isinstance(bit_representation, Bit):
                # circuit.h(qr[0]) -> circuit.h([qr[0]])
                ret = [bit_representation]
            elif isinstance(bit_representation, Register):
                # circuit.h(qr) -> circuit.h([qr[0], qr[1]])
                ret = bit_representation[:]
            elif isinstance(QuantumCircuit.cast(bit_representation, int), int):
                # circuit.h(0) -> circuit.h([qr[0]])
                ret = [in_array[bit_representation]]
            elif isinstance(bit_representation, slice):
                # circuit.h(slice(0,2)) -> circuit.h([qr[0], qr[1]])
                ret = in_array[bit_representation]
            elif isinstance(bit_representation, list) and \
                    all(isinstance(bit, Bit) for bit in bit_representation):
                # circuit.h([qr[0], qr[1]]) -> circuit.h([qr[0], qr[1]])
                ret = bit_representation
            elif isinstance(QuantumCircuit.cast(bit_representation, list), (range, list)):
                # circuit.h([0, 1])     -> circuit.h([qr[0], qr[1]])
                # circuit.h(range(0,2)) -> circuit.h([qr[0], qr[1]])
                # circuit.h([qr[0],1])  -> circuit.h([qr[0], qr[1]])
                ret = [index if isinstance(index, Bit) else in_array[
                    index] for index in bit_representation]
            else:
                raise CircuitError('Not able to expand a %s (%s)' % (bit_representation,
                                                                     type(bit_representation)))
        except IndexError:
            raise CircuitError('Index out of range.')
        except TypeError:
            raise CircuitError('Type error handling %s (%s)' % (bit_representation,
                                                                type(bit_representation)))
        return ret

    def qbit_argument_conversion(self, qubit_representation):
        """
        Converts several qubit representations (such as indexes, range, etc.)
        into a list of qubits.

        Args:
            qubit_representation (Object): representation to expand

        Returns:
            List(tuple): Where each tuple is a qubit.
        """
        return QuantumCircuit._bit_argument_conversion(qubit_representation, self.qubits)

    def cbit_argument_conversion(self, clbit_representation):
        """
        Converts several classical bit representations (such as indexes, range, etc.)
        into a list of classical bits.

        Args:
            clbit_representation (Object): representation to expand

        Returns:
            List(tuple): Where each tuple is a classical bit.
        """
        return QuantumCircuit._bit_argument_conversion(clbit_representation, self.clbits)

    def append(self, instruction, qargs=None, cargs=None):
        """Append one or more instructions to the end of the circuit, modifying
        the circuit in place. Expands qargs and cargs.

        Args:
            instruction (qiskit.circuit.Instruction): Instruction instance to append
            qargs (list(argument)): qubits to attach instruction to
            cargs (list(argument)): clbits to attach instruction to

        Returns:
            qiskit.circuit.Instruction: a handle to the instruction that was just added

        Raises:
            CircuitError: if object passed is a subclass of Instruction
            CircuitError: if object passed is neither subclass nor an instance of Instruction
        """
        # Convert input to instruction
        if not isinstance(instruction, Instruction) and not hasattr(instruction, 'to_instruction'):
            if issubclass(instruction, Instruction):
                raise CircuitError('Object is a subclass of Instruction, please add () to '
                                   'pass an instance of this object.')

            raise CircuitError('Object to append must be an Instruction or '
                               'have a to_instruction() method.')
        if not isinstance(instruction, Instruction) and hasattr(instruction, "to_instruction"):
            instruction = instruction.to_instruction()

        expanded_qargs = [self.qbit_argument_conversion(qarg) for qarg in qargs or []]
        expanded_cargs = [self.cbit_argument_conversion(carg) for carg in cargs or []]

        instructions = InstructionSet()
        for (qarg, carg) in instruction.broadcast_arguments(expanded_qargs, expanded_cargs):
            instructions.add(self._append(instruction, qarg, carg), qarg, carg)
        return instructions

    def _append(self, instruction, qargs, cargs):
        """Append an instruction to the end of the circuit, modifying
        the circuit in place.

        Args:
            instruction (Instruction or Operator): Instruction instance to append
            qargs (list(tuple)): qubits to attach instruction to
            cargs (list(tuple)): clbits to attach instruction to

        Returns:
            Instruction: a handle to the instruction that was just added

        Raises:
            CircuitError: if the gate is of a different shape than the wires
                it is being attached to.
        """
        if not isinstance(instruction, Instruction):
            raise CircuitError('object is not an Instruction.')

        # do some compatibility checks
        self._check_dups(qargs)
        self._check_qargs(qargs)
        self._check_cargs(cargs)

        # add the instruction onto the given wires
        instruction_context = instruction, qargs, cargs
        self._data.append(instruction_context)

        self._update_parameter_table(instruction)

        return instruction

    def _update_parameter_table(self, instruction):
        for param_index, param in enumerate(instruction.params):
            if isinstance(param, ParameterExpression):
                current_parameters = self._parameter_table

                for parameter in param.parameters:
                    if parameter in current_parameters:
                        if not self._check_dup_param_spec(self._parameter_table[parameter],
                                                          instruction, param_index):
                            self._parameter_table[parameter].append((instruction, param_index))
                    else:
                        if parameter.name in self._parameter_table.get_names():
                            raise CircuitError(
                                'Name conflict on adding parameter: {}'.format(parameter.name))
                        self._parameter_table[parameter] = [(instruction, param_index)]

        return instruction

    def _check_dup_param_spec(self, parameter_spec_list, instruction, param_index):
        for spec in parameter_spec_list:
            if spec[0] is instruction and spec[1] == param_index:
                return True
        return False

    def add_register(self, *regs):
        """Add registers."""
        if not regs:
            return

        if any([isinstance(reg, int) for reg in regs]):
            # QuantumCircuit defined without registers
            if len(regs) == 1 and isinstance(regs[0], int):
                # QuantumCircuit with anonymous quantum wires e.g. QuantumCircuit(2)
                regs = (QuantumRegister(regs[0], 'q'),)
            elif len(regs) == 2 and all([isinstance(reg, int) for reg in regs]):
                # QuantumCircuit with anonymous wires e.g. QuantumCircuit(2, 3)
                regs = (QuantumRegister(regs[0], 'q'), ClassicalRegister(regs[1], 'c'))
            else:
                raise CircuitError("QuantumCircuit parameters can be Registers or Integers."
                                   " If Integers, up to 2 arguments. QuantumCircuit was called"
                                   " with %s." % (regs,))

        for register in regs:
            if register.name in [reg.name for reg in self.qregs + self.cregs]:
                raise CircuitError("register name \"%s\" already exists"
                                   % register.name)

            if isinstance(register, AncillaRegister):
                self._ancillas.extend(register)

            if isinstance(register, QuantumRegister):
                self.qregs.append(register)
                self._qubits.extend(register)
            elif isinstance(register, ClassicalRegister):
                self.cregs.append(register)
                self._clbits.extend(register)
            else:
                raise CircuitError("expected a register")

    def _check_dups(self, qubits):
        """Raise exception if list of qubits contains duplicates."""
        squbits = set(qubits)
        if len(squbits) != len(qubits):
            raise CircuitError("duplicate qubit arguments")

    def _check_qargs(self, qargs):
        """Raise exception if a qarg is not in this circuit or bad format."""
        if not all(isinstance(i, Qubit) for i in qargs):
            raise CircuitError("qarg is not a Qubit")
        if not all(self.has_register(i.register) for i in qargs):
            raise CircuitError("register not in this circuit")

    def _check_cargs(self, cargs):
        """Raise exception if clbit is not in this circuit or bad format."""
        if not all(isinstance(i, Clbit) for i in cargs):
            raise CircuitError("carg is not a Clbit")
        if not all(self.has_register(i.register) for i in cargs):
            raise CircuitError("register not in this circuit")

    def to_instruction(self, parameter_map=None):
        """Create an Instruction out of this circuit.

        Args:
            parameter_map(dict): For parameterized circuits, a mapping from
               parameters in the circuit to parameters to be used in the
               instruction. If None, existing circuit parameters will also
               parameterize the instruction.

        Returns:
            qiskit.circuit.Instruction: a composite instruction encapsulating this circuit
            (can be decomposed back)
        """
        from qiskit.converters.circuit_to_instruction import circuit_to_instruction
        return circuit_to_instruction(self, parameter_map)

    def to_gate(self, parameter_map=None, label=None):
        """Create a Gate out of this circuit.

        Args:
            parameter_map(dict): For parameterized circuits, a mapping from
               parameters in the circuit to parameters to be used in the
               gate. If None, existing circuit parameters will also
               parameterize the gate.
            label (str): Optional gate label.

        Returns:
            Gate: a composite gate encapsulating this circuit
            (can be decomposed back)
        """
        from qiskit.converters.circuit_to_gate import circuit_to_gate
        return circuit_to_gate(self, parameter_map, label=label)

    def decompose(self):
        """Call a decomposition pass on this circuit,
        to decompose one level (shallow decompose).

        Returns:
            QuantumCircuit: a circuit one level decomposed
        """
        from qiskit.transpiler.passes.basis.decompose import Decompose
        from qiskit.converters.circuit_to_dag import circuit_to_dag
        from qiskit.converters.dag_to_circuit import dag_to_circuit
        pass_ = Decompose()
        decomposed_dag = pass_.run(circuit_to_dag(self))
        return dag_to_circuit(decomposed_dag)

    def _check_compatible_regs(self, rhs):
        """Raise exception if the circuits are defined on incompatible registers"""
        list1 = self.qregs + self.cregs
        list2 = rhs.qregs + rhs.cregs
        for element1 in list1:
            for element2 in list2:
                if element2.name == element1.name:
                    if element1 != element2:
                        raise CircuitError("circuits are not compatible")

    @staticmethod
    def _get_composite_circuit_qasm_from_instruction(instruction):
        """Returns OpenQASM string composite circuit given an instruction.
        The given instruction should be the result of composite_circuit.to_instruction()."""

        qubit_parameters = ",".join(["q%i" % num for num in range(instruction.num_qubits)])
        composite_circuit_gates = ""

        for data, qargs, _ in instruction.definition:
            gate_qargs = ",".join(["q%i" % index for index in [qubit.index for qubit in qargs]])
            composite_circuit_gates += "%s %s; " % (data.qasm(), gate_qargs)

        qasm_string = "gate %s %s {%s}" % (instruction.name, qubit_parameters,
                                           composite_circuit_gates)

        return qasm_string

    def qasm(self, formatted=False, filename=None):
        """Return OpenQASM string.

        Parameters:
            formatted (bool): Return formatted Qasm string.
            filename (str): Save Qasm to file with name 'filename'.

        Returns:
            str: If formatted=False.

        Raises:
            ImportError: If pygments is not installed and ``formatted`` is
                ``True``.
        """
        existing_gate_names = ['ch', 'cx', 'cy', 'cz', 'crx', 'cry', 'crz', 'ccx', 'cswap',
                               'cu1', 'cu3', 'dcx', 'h', 'i', 'id', 'iden', 'iswap', 'ms',
                               'r', 'rx', 'rxx', 'ry', 'ryy', 'rz', 'rzx', 'rzz', 's', 'sdg',
                               'swap', 'x', 'y', 'z', 't', 'tdg', 'u1', 'u2', 'u3']

        existing_composite_circuits = []

        string_temp = self.header + "\n"
        string_temp += self.extension_lib + "\n"
        for register in self.qregs:
            string_temp += register.qasm() + "\n"
        for register in self.cregs:
            string_temp += register.qasm() + "\n"
        unitary_gates = []
        for instruction, qargs, cargs in self._data:
            if instruction.name == 'measure':
                qubit = qargs[0]
                clbit = cargs[0]
                string_temp += "%s %s[%d] -> %s[%d];\n" % (instruction.qasm(),
                                                           qubit.register.name, qubit.index,
                                                           clbit.register.name, clbit.index)
            # If instruction is a composite circuit
            elif not isinstance(instruction, Gate) and (instruction.name not in ['barrier',
                                                                                 'reset']):
                if instruction not in existing_composite_circuits:
                    if instruction.name in existing_gate_names:
                        old_name = instruction.name
                        instruction.name += "_" + str(id(instruction))

                        warnings.warn("A gate named {} already exists. "
                                      "We have renamed "
                                      "your gate to {}".format(old_name, instruction.name))

                    # Get qasm of composite circuit
                    qasm_string = self._get_composite_circuit_qasm_from_instruction(instruction)

                    # Insert composite circuit qasm definition right after header and extension lib
                    string_temp = string_temp.replace(self.extension_lib,
                                                      "%s\n%s" % (self.extension_lib,
                                                                  qasm_string))

                    existing_composite_circuits.append(instruction)
                    existing_gate_names.append(instruction.name)

                # Insert qasm representation of the original instruction
                string_temp += "%s %s;\n" % (instruction.qasm(),
                                             ",".join(["%s[%d]" % (j.register.name, j.index)
                                                       for j in qargs + cargs]))
            else:
                string_temp += "%s %s;\n" % (instruction.qasm(),
                                             ",".join(["%s[%d]" % (j.register.name, j.index)
                                                       for j in qargs + cargs]))
            if instruction.name == 'unitary':
                unitary_gates.append(instruction)

        # this resets them, so if another call to qasm() is made the gate def is added again
        for gate in unitary_gates:
            gate._qasm_def_written = False

        if filename:
            with open(filename, 'w+') as file:
                file.write(string_temp)
            file.close()

        if formatted:
            if not HAS_PYGMENTS:
                raise ImportError("To use the formatted output pygments>2.4 "
                                  "must be installed. To install pygments run "
                                  '"pip install pygments".')
            code = pygments.highlight(string_temp,
                                      OpenQASMLexer(),
                                      Terminal256Formatter(style=QasmTerminalStyle))
            print(code)
            return None
        else:
            return string_temp

    def draw(self, output=None, scale=None, filename=None, style=None,
             interactive=False, plot_barriers=True,
             reverse_bits=False, justify=None, vertical_compression='medium', idle_wires=True,
             with_layout=True, fold=None, ax=None, initial_state=False, cregbundle=True):
        """Draw the quantum circuit.

        **text**: ASCII art TextDrawing that can be printed in the console.

        **latex**: high-quality images compiled via LaTeX.

        **latex_source**: raw uncompiled LaTeX output.

        **matplotlib**: images with color rendered purely in Python.

        Args:
            output (str): Select the output method to use for drawing the
                circuit. Valid choices are ``text``, ``latex``,
                ``latex_source``, or ``mpl``. By default the `'text`' drawer is
                used unless a user config file has an alternative backend set
                as the default. If the output kwarg is set, that backend
                will always be used over the default in a user config file.
            scale (float): scale of image to draw (shrink if < 1)
            filename (str): file path to save image to
            style (dict or str): dictionary of style or file name of style
                file. This option is only used by the ``mpl`` output type. If a
                str is passed in that is the path to a json file which contains
                a dictionary of style, then that will be opened, parsed, and used
                as the input dict. See: :ref:`Style Dict Doc <style-dict-circ-doc>` for more
                information on the contents.

            interactive (bool): when set true show the circuit in a new window
                (for `mpl` this depends on the matplotlib backend being used
                supporting this). Note when used with either the `text` or the
                `latex_source` output type this has no effect and will be
                silently ignored.
            reverse_bits (bool): When set to True, reverse the bit order inside
                registers for the output visualization.
            plot_barriers (bool): Enable/disable drawing barriers in the output
                circuit. Defaults to True.
            justify (string): Options are ``left``, ``right`` or
                ``none``. If anything else is supplied it defaults to left
                justified. It refers to where gates should be placed in the
                output circuit if there is an option. ``none`` results in
                each gate being placed in its own column.
            vertical_compression (string): ``high``, ``medium`` or ``low``. It
                merges the lines generated by the ``text`` output so the
                drawing will take less vertical room.  Default is ``medium``.
                Only used by the ``text`` output, will be silently ignored
                otherwise.
            idle_wires (bool): Include idle wires (wires with no circuit
                elements) in output visualization. Default is True.
            with_layout (bool): Include layout information, with labels on the
                physical layout. Default is True.
            fold (int): Sets pagination. It can be disabled using -1.
                In `text`, sets the length of the lines. This is useful when the
                drawing does not fit in the console. If None (default), it will
                try to guess the console width using ``shutil.
                get_terminal_size()``. However, if running in jupyter, the
                default line length is set to 80 characters. In ``mpl`` is the
                number of (visual) layers before folding. Default is 25.
            ax (matplotlib.axes.Axes): An optional Axes object to be used for
                the visualization output. If none is specified, a new matplotlib
                Figure will be created and used. Additionally, if specified,
                there will be no returned Figure since it is redundant. This is
                only used when the ``output`` kwarg is set to use the ``mpl``
                backend. It will be silently ignored with all other outputs.
            initial_state (bool): Optional. Adds ``|0>`` in the beginning of the wire.
                Only used by the ``text``, ``latex`` and ``latex_source`` outputs.
                Default: ``False``.
            cregbundle (bool): Optional. If set True bundle classical registers. Not used by
                the ``matplotlib`` output. Default: ``True``.

        Returns:
            :class:`PIL.Image` or :class:`matplotlib.figure` or :class:`str` or
            :class:`TextDrawing`:

            * `PIL.Image` (output='latex')
                an in-memory representation of the image of the circuit
                diagram.
            * `matplotlib.figure.Figure` (output='mpl')
                a matplotlib figure object for the circuit diagram.
            * `str` (output='latex_source')
                The LaTeX source code for visualizing the circuit diagram.
            * `TextDrawing` (output='text')
                A drawing that can be printed as ASCII art.

        Raises:
            VisualizationError: when an invalid output method is selected
            ImportError: when the output methods require non-installed
                libraries

        .. _style-dict-circ-doc:

        **Style Dict Details**

        The style dict kwarg contains numerous options that define the style of
        the output circuit visualization. The style dict is only used by the
        ``mpl`` output. The options available in the style dict are defined
        below:

        Args:
            textcolor (str): The color code to use for text. Defaults to
                `'#000000'`
            subtextcolor (str): The color code to use for subtext. Defaults to
                `'#000000'`
            linecolor (str): The color code to use for lines. Defaults to
                `'#000000'`
            creglinecolor (str): The color code to use for classical register
                lines. Defaults to `'#778899'`
            gatetextcolor (str): The color code to use for gate text. Defaults
                to `'#000000'`
            gatefacecolor (str): The color code to use for gates. Defaults to
                `'#ffffff'`
            barrierfacecolor (str): The color code to use for barriers.
                Defaults to `'#bdbdbd'`
            backgroundcolor (str): The color code to use for the background.
                Defaults to `'#ffffff'`
            fontsize (int): The font size to use for text. Defaults to 13.
            subfontsize (int): The font size to use for subtext. Defaults to 8.
            displaytext (dict): A dictionary of the text to use for each
                element type in the output visualization. The default values
                are::

                    {
                        'id': 'id',
                        'u0': 'U_0',
                        'u1': 'U_1',
                        'u2': 'U_2',
                        'u3': 'U_3',
                        'x': 'X',
                        'y': 'Y',
                        'z': 'Z',
                        'h': 'H',
                        's': 'S',
                        'sdg': 'S^\\dagger',
                        't': 'T',
                        'tdg': 'T^\\dagger',
                        'rx': 'R_x',
                        'ry': 'R_y',
                        'rz': 'R_z',
                        'reset': '\\left|0\\right\\rangle'
                    }

                You must specify all the necessary values if using this. There
                is no provision for passing an incomplete dict in.
            displaycolor (dict): The color codes to use for each circuit
                element. The default values are::

                    {
                        'id': '#F0E442',
                        'u0': '#E7AB3B',
                        'u1': '#E7AB3B',
                        'u2': '#E7AB3B',
                        'u3': '#E7AB3B',
                        'x': '#58C698',
                        'y': '#58C698',
                        'z': '#58C698',
                        'h': '#70B7EB',
                        's': '#E0722D',
                        'sdg': '#E0722D',
                        't': '#E0722D',
                        'tdg': '#E0722D',
                        'rx': '#ffffff',
                        'ry': '#ffffff',
                        'rz': '#ffffff',
                        'reset': '#D188B4',
                        'target': '#70B7EB',
                        'meas': '#D188B4'
                    }

               Also, just like  `displaytext` there is no provision for an
               incomplete dict passed in.

            latexdrawerstyle (bool): When set to True, enable LaTeX mode, which
                will draw gates like the `latex` output modes.
            usepiformat (bool): When set to True, use radians for output.
            fold (int): The number of circuit elements to fold the circuit at.
                Defaults to 20.
            cregbundle (bool): If set True, bundle classical registers
            showindex (bool): If set True, draw an index.
            compress (bool): If set True, draw a compressed circuit.
            figwidth (int): The maximum width (in inches) for the output figure.
            dpi (int): The DPI to use for the output image. Defaults to 150.
            margin (list): A list of margin values to adjust spacing around
                output image. Takes a list of 4 ints:
                [x left, x right, y bottom, y top].
            creglinestyle (str): The style of line to use for classical
                registers. Choices are `'solid'`, `'doublet'`, or any valid
                matplotlib `linestyle` kwarg value. Defaults to `doublet`
        """

        # pylint: disable=cyclic-import
        from qiskit.visualization import circuit_drawer
        if isinstance(output, (int, float, np.number)):
            warnings.warn("Setting 'scale' as the first argument is deprecated. "
                          "Use scale=%s instead." % output,
                          DeprecationWarning)
            scale = output
            output = None

        return circuit_drawer(self, scale=scale,
                              filename=filename, style=style,
                              output=output,
                              interactive=interactive,
                              plot_barriers=plot_barriers,
                              reverse_bits=reverse_bits,
                              justify=justify,
                              vertical_compression=vertical_compression,
                              idle_wires=idle_wires,
                              with_layout=with_layout,
                              fold=fold,
                              ax=ax,
                              initial_state=initial_state,
                              cregbundle=cregbundle)

    def size(self):
        """Returns total number of gate operations in circuit.

        Returns:
            int: Total number of gate operations.
        """
        gate_ops = 0
        for instr, _, _ in self._data:
            if instr.name not in ['barrier', 'snapshot']:
                gate_ops += 1
        return gate_ops

    def depth(self):
        """Return circuit depth (i.e., length of critical path).
        This does not include compiler or simulator directives
        such as 'barrier' or 'snapshot'.

        Returns:
            int: Depth of circuit.

        Notes:
            The circuit depth and the DAG depth need not be the
            same.
        """
        # Labels the registers by ints
        # and then the qubit position in
        # a register is given by reg_int+qubit_num
        reg_offset = 0
        reg_map = {}
        for reg in self.qregs + self.cregs:
            reg_map[reg.name] = reg_offset
            reg_offset += reg.size

        # If no registers return 0
        if reg_offset == 0:
            return 0

        # A list that holds the height of each qubit
        # and classical bit.
        op_stack = [0] * reg_offset
        # Here we are playing a modified version of
        # Tetris where we stack gates, but multi-qubit
        # gates, or measurements have a block for each
        # qubit or cbit that are connected by a virtual
        # line so that they all stacked at the same depth.
        # Conditional gates act on all cbits in the register
        # they are conditioned on.
        # We treat barriers or snapshots different as
        # They are transpiler and simulator directives.
        # The max stack height is the circuit depth.
        for instr, qargs, cargs in self._data:
            levels = []
            reg_ints = []
            # If count then add one to stack heights
            count = True
            if instr.name in ['barrier', 'snapshot']:
                count = False
            for ind, reg in enumerate(qargs + cargs):
                # Add to the stacks of the qubits and
                # cbits used in the gate.
                reg_ints.append(reg_map[reg.register.name] + reg.index)
                if count:
                    levels.append(op_stack[reg_ints[ind]] + 1)
                else:
                    levels.append(op_stack[reg_ints[ind]])
            # Assuming here that there is no conditional
            # snapshots or barriers ever.
            if instr.condition:
                # Controls operate over all bits in the
                # classical register they use.
                cint = reg_map[instr.condition[0].name]
                for off in range(instr.condition[0].size):
                    if cint + off not in reg_ints:
                        reg_ints.append(cint + off)
                        levels.append(op_stack[cint + off] + 1)

            max_level = max(levels)
            for ind in reg_ints:
                op_stack[ind] = max_level

        return max(op_stack)

    def width(self):
        """Return number of qubits plus clbits in circuit.

        Returns:
            int: Width of circuit.

        """
        return sum(reg.size for reg in self.qregs + self.cregs)

    @property
    def num_qubits(self):
        """Return number of qubits."""
        qubits = 0
        for reg in self.qregs:
            qubits += reg.size
        return qubits

    @property
    def num_ancillas(self):
        """Return the number of ancilla qubits."""
        return len(self.ancillas)

    @property
    def n_qubits(self):
        """Deprecated, use ``num_qubits`` instead. Return number of qubits."""
        warnings.warn('The QuantumCircuit.n_qubits method is deprecated as of 0.13.0, and '
                      'will be removed no earlier than 3 months after that release date. '
                      'You should use the QuantumCircuit.num_qubits method instead.',
                      DeprecationWarning, stacklevel=2)
        return self.num_qubits

    @property
    def num_clbits(self):
        """Return number of classical bits."""
        return sum(len(reg) for reg in self.cregs)

    def count_ops(self):
        """Count each operation kind in the circuit.

        Returns:
            OrderedDict: a breakdown of how many operations of each kind, sorted by amount.
        """
        count_ops = {}
        for instr, _, _ in self._data:
            count_ops[instr.name] = count_ops.get(instr.name, 0) + 1
        return OrderedDict(sorted(count_ops.items(), key=lambda kv: kv[1], reverse=True))

    def num_nonlocal_gates(self):
        """Return number of non-local gates (i.e. involving 2+ qubits).

        Conditional nonlocal gates are also included.
        """
        multi_qubit_gates = 0
        for instr, _, _ in self._data:
            if instr.num_qubits > 1 and instr.name not in ['barrier', 'snapshot']:
                multi_qubit_gates += 1
        return multi_qubit_gates

    def num_connected_components(self, unitary_only=False):
        """How many non-entangled subcircuits can the circuit be factored to.

        Args:
            unitary_only (bool): Compute only unitary part of graph.

        Returns:
            int: Number of connected components in circuit.
        """
        # Convert registers to ints (as done in depth).
        reg_offset = 0
        reg_map = {}

        if unitary_only:
            regs = self.qregs
        else:
            regs = self.qregs + self.cregs

        for reg in regs:
            reg_map[reg.name] = reg_offset
            reg_offset += reg.size
        # Start with each qubit or cbit being its own subgraph.
        sub_graphs = [[bit] for bit in range(reg_offset)]

        num_sub_graphs = len(sub_graphs)

        # Here we are traversing the gates and looking to see
        # which of the sub_graphs the gate joins together.
        for instr, qargs, cargs in self._data:
            if unitary_only:
                args = qargs
                num_qargs = len(args)
            else:
                args = qargs + cargs
                num_qargs = len(args) + (1 if instr.condition else 0)

            if num_qargs >= 2 and instr.name not in ['barrier', 'snapshot']:
                graphs_touched = []
                num_touched = 0
                # Controls necessarily join all the cbits in the
                # register that they use.
                if instr.condition and not unitary_only:
                    creg = instr.condition[0]
                    creg_int = reg_map[creg.name]
                    for coff in range(creg.size):
                        temp_int = creg_int + coff
                        for k in range(num_sub_graphs):
                            if temp_int in sub_graphs[k]:
                                graphs_touched.append(k)
                                num_touched += 1
                                break

                for item in args:
                    reg_int = reg_map[item.register.name] + item.index
                    for k in range(num_sub_graphs):
                        if reg_int in sub_graphs[k]:
                            if k not in graphs_touched:
                                graphs_touched.append(k)
                                num_touched += 1
                                break

                # If the gate touches more than one subgraph
                # join those graphs together and return
                # reduced number of subgraphs
                if num_touched > 1:
                    connections = []
                    for idx in graphs_touched:
                        connections.extend(sub_graphs[idx])
                    _sub_graphs = []
                    for idx in range(num_sub_graphs):
                        if idx not in graphs_touched:
                            _sub_graphs.append(sub_graphs[idx])
                    _sub_graphs.append(connections)
                    sub_graphs = _sub_graphs
                    num_sub_graphs -= (num_touched - 1)
            # Cannot go lower than one so break
            if num_sub_graphs == 1:
                break
        return num_sub_graphs

    def num_unitary_factors(self):
        """Computes the number of tensor factors in the unitary
        (quantum) part of the circuit only.
        """
        return self.num_connected_components(unitary_only=True)

    def num_tensor_factors(self):
        """Computes the number of tensor factors in the unitary
        (quantum) part of the circuit only.

        Notes:
            This is here for backwards compatibility, and will be
            removed in a future release of Qiskit. You should call
            `num_unitary_factors` instead.
        """
        return self.num_unitary_factors()

    def copy(self, name=None):
        """Copy the circuit.

        Args:
          name (str): name to be given to the copied circuit. If None, then the name stays the same

        Returns:
          QuantumCircuit: a deepcopy of the current circuit, with the specified name
        """

        cpy = copy.copy(self)
        # copy registers correctly, in copy.copy they are only copied via reference
        cpy.qregs = self.qregs.copy()
        cpy.cregs = self.cregs.copy()
        cpy._qubits = self._qubits.copy()
        cpy._clbits = self._clbits.copy()

        instr_instances = {id(instr): instr
                           for instr, _, __ in self._data}

        instr_copies = {id_: instr.copy()
                        for id_, instr in instr_instances.items()}

        cpy._parameter_table = ParameterTable({
            param: [(instr_copies[id(instr)], param_index)
                    for instr, param_index in self._parameter_table[param]]
            for param in self._parameter_table
        })

        cpy._data = [(instr_copies[id(inst)], qargs.copy(), cargs.copy())
                     for inst, qargs, cargs in self._data]

        if name:
            cpy.name = name
        return cpy

    def _create_creg(self, length, name):
        """ Creates a creg, checking if ClassicalRegister with same name exists
        """
        if name in [creg.name for creg in self.cregs]:
            save_prefix = ClassicalRegister.prefix
            ClassicalRegister.prefix = name
            new_creg = ClassicalRegister(length)
            ClassicalRegister.prefix = save_prefix
        else:
            new_creg = ClassicalRegister(length, name)
        return new_creg

    def measure_active(self, inplace=True):
        """Adds measurement to all non-idle qubits. Creates a new ClassicalRegister with
        a size equal to the number of non-idle qubits being measured.

        Returns a new circuit with measurements if `inplace=False`.

        Parameters:
            inplace (bool): All measurements inplace or return new circuit.

        Returns:
            QuantumCircuit: Returns circuit with measurements when `inplace = False`.
        """
        from qiskit.converters.circuit_to_dag import circuit_to_dag
        if inplace:
            circ = self
        else:
            circ = self.copy()
        dag = circuit_to_dag(circ)
        qubits_to_measure = [qubit for qubit in circ.qubits if qubit not in dag.idle_wires()]
        new_creg = circ._create_creg(len(qubits_to_measure), 'measure')
        circ.add_register(new_creg)
        circ.barrier()
        circ.measure(qubits_to_measure, new_creg)

        if not inplace:
            return circ
        else:
            return None

    def measure_all(self, inplace=True):
        """Adds measurement to all qubits. Creates a new ClassicalRegister with a
        size equal to the number of qubits being measured.

        Returns a new circuit with measurements if `inplace=False`.

        Parameters:
            inplace (bool): All measurements inplace or return new circuit.

        Returns:
            QuantumCircuit: Returns circuit with measurements when `inplace = False`.
        """
        if inplace:
            circ = self
        else:
            circ = self.copy()

        new_creg = circ._create_creg(len(circ.qubits), 'meas')
        circ.add_register(new_creg)
        circ.barrier()
        circ.measure(circ.qubits, new_creg)

        if not inplace:
            return circ
        else:
            return None

    def remove_final_measurements(self, inplace=True):
        """Removes final measurement on all qubits if they are present.
        Deletes the ClassicalRegister that was used to store the values from these measurements
        if it is idle.

        Returns a new circuit without measurements if `inplace=False`.

        Parameters:
            inplace (bool): All measurements removed inplace or return new circuit.

        Returns:
            QuantumCircuit: Returns circuit with measurements removed when `inplace = False`.
        """
        # pylint: disable=cyclic-import
        from qiskit.transpiler.passes import RemoveFinalMeasurements
        from qiskit.converters import circuit_to_dag

        if inplace:
            circ = self
        else:
            circ = self.copy()

        dag = circuit_to_dag(circ)
        remove_final_meas = RemoveFinalMeasurements()
        new_dag = remove_final_meas.run(dag)

        # Set circ cregs and instructions to match the new DAGCircuit's
        circ.data.clear()
        circ.cregs = list(new_dag.cregs.values())

        for node in new_dag.topological_op_nodes():
            qubits = []
            for qubit in node.qargs:
                qubits.append(new_dag.qregs[qubit.register.name][qubit.index])

            clbits = []
            for clbit in node.cargs:
                clbits.append(new_dag.cregs[clbit.register.name][clbit.index])

            # Get arguments for classical condition (if any)
            inst = node.op.copy()
            inst.condition = node.condition
            circ.append(inst, qubits, clbits)

        if not inplace:
            return circ
        else:
            return None

    @staticmethod
    def from_qasm_file(path):
        """Take in a QASM file and generate a QuantumCircuit object.

        Args:
          path (str): Path to the file for a QASM program
        Return:
          QuantumCircuit: The QuantumCircuit object for the input QASM
        """
        qasm = Qasm(filename=path)
        return _circuit_from_qasm(qasm)

    @staticmethod
    def from_qasm_str(qasm_str):
        """Take in a QASM string and generate a QuantumCircuit object.

        Args:
          qasm_str (str): A QASM program string
        Return:
          QuantumCircuit: The QuantumCircuit object for the input QASM
        """
        qasm = Qasm(data=qasm_str)
        return _circuit_from_qasm(qasm)

    @property
    def global_phase(self):
        """Return the global phase of the circuit in radians."""
        return self._global_phase

    @global_phase.setter
    def global_phase(self, angle):
        """Set the phase of the circuit.

        Args:
            angle (float, ParameterExpression): radians
        """
        if isinstance(angle, ParameterExpression):
            self._global_phase = angle
        else:
            # Set the phase to the [-2 * pi, 2 * pi] interval
            angle = float(angle)
            if not angle:
                self._global_phase = 0
            elif angle < 0:
                self._global_phase = angle % (-2 * np.pi)
            else:
                self._global_phase = angle % (2 * np.pi)

    @property
    def parameters(self):
        """Convenience function to get the parameters defined in the parameter table."""
        return self._parameter_table.get_keys()

    @property
    def num_parameters(self):
        """Convenience function to get the number of parameter objects in the circuit."""
        return len(self.parameters)

    def assign_parameters(self, param_dict, inplace=False):
        """Assign parameters to new parameters or values.

        The keys of the parameter dictionary must be Parameter instances in the current circuit. The
        values of the dictionary can either be numeric values or new parameter objects.
        The values can be assigned to the current circuit object or to a copy of it.

        Args:
            param_dict (dict): A dictionary specifying the mapping from ``current_parameter``
                to ``new_parameter``, where ``new_parameter`` can be a new parameter object
                or a numeric value.
            inplace (bool): If False, a copy of the circuit with the bound parameters is
                returned. If True the circuit instance itself is modified.

        Raises:
            CircuitError: If param_dict contains parameters not present in the circuit

        Returns:
            optional(QuantumCircuit): A copy of the circuit with bound parameters, if
                ``inplace`` is True, otherwise None.

        Examples:

            >>> from qiskit.circuit import QuantumCircuit, Parameter
            >>> circuit = QuantumCircuit(2)
            >>> params = [Parameter('A'), Parameter('B'), Parameter('C')]
            >>> circuit.ry(params[0], 0)
            >>> circuit.crx(params[1], 0, 1)
            >>> circuit.draw()
                    ┌───────┐
            q_0: |0>┤ Ry(A) ├────■────
                    └───────┘┌───┴───┐
            q_1: |0>─────────┤ Rx(B) ├
                             └───────┘
            >>> circuit.assign_parameters({params[0]: params[2]}, inplace=True)
            >>> circuit.draw()
                    ┌───────┐
            q_0: |0>┤ Ry(C) ├────■────
                    └───────┘┌───┴───┐
            q_1: |0>─────────┤ Rx(B) ├
                             └───────┘
            >>> bound_circuit = circuit.assign_parameters({params[1]: 1, params[2]: 2})
            >>> bound_circuit.draw()
                    ┌───────┐
            q_0: |0>┤ Ry(2) ├────■────
                    └───────┘┌───┴───┐
            q_1: |0>─────────┤ Rx(1) ├
                             └───────┘
            >>> bound_circuit.parameters  # this one has no free parameters anymore
            set()
            >>> circuit.parameters  # the original one is still parameterized
            {Parameter(A), Parameter(C)}
        """
        # replace in self or in a copy depending on the value of in_place
        bound_circuit = self if inplace else self.copy()

        # unroll the parameter dictionary (needed if e.g. it contains a ParameterVector)
        unrolled_param_dict = self._unroll_param_dict(param_dict)

        # check that only existing parameters are in the parameter dictionary
        if unrolled_param_dict.keys() > self._parameter_table.keys():
            raise CircuitError('Cannot bind parameters ({}) not present in the circuit.'.format(
                [str(p) for p in param_dict.keys() - self._parameter_table]))

        # replace the parameters with a new Parameter ("substitute") or numeric value ("bind")
        for parameter, value in unrolled_param_dict.items():
            if isinstance(value, ParameterExpression):
                bound_circuit._substitute_parameter(parameter, value)
            else:
                bound_circuit._bind_parameter(parameter, value)
                del bound_circuit._parameter_table[parameter]  # clear evaluated expressions

        return None if inplace else bound_circuit

    def bind_parameters(self, value_dict):
        """Assign numeric parameters to values yielding a new circuit.

        To assign new Parameter objects or bind the values in-place, without yielding a new
        circuit, use the assign_parameters method.

        Args:
            value_dict (dict): {parameter: value, ...}

        Raises:
            CircuitError: If value_dict contains parameters not present in the circuit
            TypeError: If value_dict contains a ParameterExpression in the values.

        Returns:
            QuantumCircuit: copy of self with assignment substitution.
        """
        bound_circuit = self.copy()

        # unroll the parameter dictionary (needed if e.g. it contains a ParameterVector)
        unrolled_value_dict = self._unroll_param_dict(value_dict)

        # check that only existing parameters are in the parameter dictionary
        if len(unrolled_value_dict) > len(self._parameter_table):
            raise CircuitError('Cannot bind parameters ({}) not present in the circuit.'.format(
                [str(p) for p in value_dict.keys() - self._parameter_table.keys()]))

        # replace the parameters with a new Parameter ("substitute") or numeric value ("bind")
        for parameter, value in unrolled_value_dict.items():
            bound_circuit._bind_parameter(parameter, value)
            del bound_circuit._parameter_table[parameter]  # clear evaluated expressions

        return bound_circuit

    def _unroll_param_dict(self, value_dict):
        unrolled_value_dict = {}
        for (param, value) in value_dict.items():
            if isinstance(param, ParameterExpression):
                unrolled_value_dict[param] = value
            if isinstance(param, ParameterVector):
                if not len(param) == len(value):
                    raise CircuitError('ParameterVector {} has length {}, which '
                                       'differs from value list {} of '
                                       'len {}'.format(param, len(param), value, len(value)))
                unrolled_value_dict.update(zip(param, value))
        return unrolled_value_dict

    def _bind_parameter(self, parameter, value):
        """Assigns a parameter value to matching instructions in-place."""
        for (instr, param_index) in self._parameter_table[parameter]:
            instr.params[param_index] = instr.params[param_index].bind({parameter: value})

            # For instructions which have already been defined (e.g. composite
            # instructions), search the definition for instances of the
            # parameter which also need to be bound.
            self._rebind_definition(instr, parameter, value)
        # bind circuit's phase
        if (isinstance(self.global_phase, ParameterExpression) and
                parameter in self.global_phase.parameters):
            self.global_phase = self.global_phase.bind({parameter: value})

    def _substitute_parameter(self, old_parameter, new_parameter_expr):
        """Substitute an existing parameter in all circuit instructions and the parameter table."""
        for instr, param_index in self._parameter_table[old_parameter]:
            new_param = instr.params[param_index].subs({old_parameter: new_parameter_expr})
            instr.params[param_index] = new_param
            self._rebind_definition(instr, old_parameter, new_parameter_expr)

        entry = self._parameter_table.pop(old_parameter)
        for new_parameter in new_parameter_expr.parameters:
            self._parameter_table[new_parameter] = entry
        if (isinstance(self.global_phase, ParameterExpression)
                and old_parameter in self.global_phase.parameters):
            self.global_phase = self.global_phase.subs({old_parameter: new_parameter_expr})

    def _rebind_definition(self, instruction, parameter, value):
        if instruction._definition:
            for op, _, _ in instruction._definition:
                for idx, param in enumerate(op.params):
                    if isinstance(param, ParameterExpression) and parameter in param.parameters:
                        if isinstance(value, ParameterExpression):
                            op.params[idx] = param.subs({parameter: value})
                        else:
                            op.params[idx] = param.bind({parameter: value})
                        self._rebind_definition(op, parameter, value)

    def barrier(self, *qargs):
        """Apply :class:`~qiskit.circuit.Barrier`. If qargs is None, applies to all."""
        from .barrier import Barrier
        qubits = []

        if not qargs:  # None
            for qreg in self.qregs:
                for j in range(qreg.size):
                    qubits.append(qreg[j])

        for qarg in qargs:
            if isinstance(qarg, QuantumRegister):
                qubits.extend([qarg[j] for j in range(qarg.size)])
            elif isinstance(qarg, list):
                qubits.extend(qarg)
            elif isinstance(qarg, range):
                qubits.extend(list(qarg))
            elif isinstance(qarg, slice):
                qubits.extend(self.qubits[qarg])
            else:
                qubits.append(qarg)

        return self.append(Barrier(len(qubits)), qubits, [])

    @deprecate_arguments({'q': 'qubit'})
    def h(self, qubit, *, q=None):  # pylint: disable=invalid-name,unused-argument
        """Apply :class:`~qiskit.circuit.library.HGate`."""
        from .library.standard_gates.h import HGate
        return self.append(HGate(), [qubit], [])

    @deprecate_arguments({'ctl': 'control_qubit', 'tgt': 'target_qubit'})
    def ch(self, control_qubit, target_qubit,  # pylint: disable=invalid-name
           *, label=None, ctrl_state=None, ctl=None, tgt=None):  # pylint: disable=unused-argument
        """Apply :class:`~qiskit.circuit.library.CHGate`."""
        from .library.standard_gates.h import CHGate
        return self.append(CHGate(label=label, ctrl_state=ctrl_state),
                           [control_qubit, target_qubit], [])

    @deprecate_arguments({'q': 'qubit'})
    def i(self, qubit, *, q=None):  # pylint: disable=unused-argument
        """Apply :class:`~qiskit.circuit.library.IGate`."""
        from .library.standard_gates.i import IGate
        return self.append(IGate(), [qubit], [])

    @deprecate_arguments({'q': 'qubit'})
    def id(self, qubit, *, q=None):  # pylint: disable=invalid-name,unused-argument
        """Apply :class:`~qiskit.circuit.library.IGate`."""
        return self.i(qubit)

    @deprecate_arguments({'q': 'qubit'})
    def iden(self, qubit, *, q=None):  # pylint: disable=unused-argument
        """Deprecated identity gate."""
        warnings.warn('The QuantumCircuit.iden() method is deprecated as of 0.14.0, and '
                      'will be removed no earlier than 3 months after that release date. '
                      'You should use the QuantumCircuit.i() method instead.',
                      DeprecationWarning, stacklevel=2)
        return self.i(qubit)

    def ms(self, theta, qubits):  # pylint: disable=invalid-name
        """Apply :class:`~qiskit.circuit.library.MSGate`."""
        from .library.standard_gates.ms import MSGate
        return self.append(MSGate(len(qubits), theta), qubits)

    @deprecate_arguments({'q': 'qubit'})
    def r(self, theta, phi, qubit, *, q=None):  # pylint: disable=invalid-name,unused-argument
        """Apply :class:`~qiskit.circuit.library.RGate`."""
        from .library.standard_gates.r import RGate
        return self.append(RGate(theta, phi), [qubit], [])

    def rccx(self, control_qubit1, control_qubit2, target_qubit):
        """Apply :class:`~qiskit.circuit.library.RCCXGate`."""
        from .library.standard_gates.x import RCCXGate
        return self.append(RCCXGate(), [control_qubit1, control_qubit2, target_qubit], [])

    def rcccx(self, control_qubit1, control_qubit2, control_qubit3, target_qubit):
        """Apply :class:`~qiskit.circuit.library.RC3XGate`."""
        from .library.standard_gates.x import RC3XGate
        return self.append(RC3XGate(),
                           [control_qubit1, control_qubit2, control_qubit3, target_qubit],
                           [])

    @deprecate_arguments({'q': 'qubit'})
    # pylint: disable=invalid-name,unused-argument
    def rx(self, theta, qubit, *, label=None, q=None):
        """Apply :class:`~qiskit.circuit.library.RXGate`."""
        from .library.standard_gates.rx import RXGate
        return self.append(RXGate(theta, label=label), [qubit], [])

    @deprecate_arguments({'ctl': 'control_qubit',
                          'tgt': 'target_qubit'})
    def crx(self, theta, control_qubit, target_qubit, *, label=None, ctrl_state=None,
            ctl=None, tgt=None):  # pylint: disable=unused-argument
        """Apply :class:`~qiskit.circuit.library.CRXGate`."""
        from .library.standard_gates.rx import CRXGate
        return self.append(CRXGate(theta, label=label, ctrl_state=ctrl_state),
                           [control_qubit, target_qubit], [])

    def rxx(self, theta, qubit1, qubit2):
        """Apply :class:`~qiskit.circuit.library.RXXGate`."""
        from .library.standard_gates.rxx import RXXGate
        return self.append(RXXGate(theta), [qubit1, qubit2], [])

    # pylint: disable=invalid-name,unused-argument
    @deprecate_arguments({'q': 'qubit'})
    def ry(self, theta, qubit, *, label=None, q=None):
        """Apply :class:`~qiskit.circuit.library.RYGate`."""
        from .library.standard_gates.ry import RYGate
        return self.append(RYGate(theta, label=label), [qubit], [])

    @deprecate_arguments({'ctl': 'control_qubit',
                          'tgt': 'target_qubit'})
    def cry(self, theta, control_qubit, target_qubit, *, label=None, ctrl_state=None,
            ctl=None, tgt=None):  # pylint: disable=unused-argument
        """Apply :class:`~qiskit.circuit.library.CRYGate`."""
        from .library.standard_gates.ry import CRYGate
        return self.append(CRYGate(theta, label=label, ctrl_state=ctrl_state),
                           [control_qubit, target_qubit], [])

    def ryy(self, theta, qubit1, qubit2):
        """Apply :class:`~qiskit.circuit.library.RYYGate`."""
        from .library.standard_gates.ryy import RYYGate
        return self.append(RYYGate(theta), [qubit1, qubit2], [])

    @deprecate_arguments({'q': 'qubit'})
    def rz(self, phi, qubit, *, q=None):  # pylint: disable=invalid-name,unused-argument
        """Apply :class:`~qiskit.circuit.library.RZGate`."""
        from .library.standard_gates.rz import RZGate
        return self.append(RZGate(phi), [qubit], [])

    @deprecate_arguments({'ctl': 'control_qubit', 'tgt': 'target_qubit'})
    def crz(self, theta, control_qubit, target_qubit, *, label=None, ctrl_state=None,
            ctl=None, tgt=None):  # pylint: disable=unused-argument
        """Apply :class:`~qiskit.circuit.library.CRZGate`."""
        from .library.standard_gates.rz import CRZGate
        return self.append(CRZGate(theta, label=label, ctrl_state=ctrl_state),
                           [control_qubit, target_qubit], [])

    def rzx(self, theta, qubit1, qubit2):
        """Apply :class:`~qiskit.circuit.library.RZXGate`."""
        from .library.standard_gates.rzx import RZXGate
        return self.append(RZXGate(theta), [qubit1, qubit2], [])

    def rzz(self, theta, qubit1, qubit2):
        """Apply :class:`~qiskit.circuit.library.RZZGate`."""
        from .library.standard_gates.rzz import RZZGate
        return self.append(RZZGate(theta), [qubit1, qubit2], [])

    @deprecate_arguments({'q': 'qubit'})
    def s(self, qubit, *, q=None):  # pylint: disable=invalid-name,unused-argument
        """Apply :class:`~qiskit.circuit.library.SGate`."""
        from .library.standard_gates.s import SGate
        return self.append(SGate(), [qubit], [])

    @deprecate_arguments({'q': 'qubit'})
    def sdg(self, qubit, *, q=None):  # pylint: disable=unused-argument
        """Apply :class:`~qiskit.circuit.library.SdgGate`."""
        from .library.standard_gates.s import SdgGate
        return self.append(SdgGate(), [qubit], [])

    def swap(self, qubit1, qubit2):
        """Apply :class:`~qiskit.circuit.library.SwapGate`."""
        from .library.standard_gates.swap import SwapGate
        return self.append(SwapGate(), [qubit1, qubit2], [])

    def iswap(self, qubit1, qubit2):
        """Apply :class:`~qiskit.circuit.library.iSwapGate`."""
        from .library.standard_gates.iswap import iSwapGate
        return self.append(iSwapGate(), [qubit1, qubit2], [])

    @deprecate_arguments({'ctl': 'control_qubit',
                          'tgt1': 'target_qubit1',
                          'tgt2': 'target_qubit2'})
    def cswap(self, control_qubit, target_qubit1, target_qubit2, *, label=None, ctrl_state=None,
              ctl=None, tgt1=None, tgt2=None):  # pylint: disable=unused-argument
        """Apply :class:`~qiskit.circuit.library.CSwapGate`."""
        from .library.standard_gates.swap import CSwapGate
        return self.append(CSwapGate(label=label, ctrl_state=ctrl_state),
                           [control_qubit, target_qubit1, target_qubit2], [])

    @deprecate_arguments({'ctl': 'control_qubit',
                          'tgt1': 'target_qubit1',
                          'tgt2': 'target_qubit2'})
    def fredkin(self, control_qubit, target_qubit1, target_qubit2,
                *, ctl=None, tgt1=None, tgt2=None):  # pylint: disable=unused-argument
        """Apply :class:`~qiskit.circuit.library.CSwapGate`."""
        return self.cswap(control_qubit, target_qubit1, target_qubit2)

    @deprecate_arguments({'q': 'qubit'})
    def t(self, qubit, *, q=None):  # pylint: disable=invalid-name,unused-argument
        """Apply :class:`~qiskit.circuit.library.TGate`."""
        from .library.standard_gates.t import TGate
        return self.append(TGate(), [qubit], [])

    @deprecate_arguments({'q': 'qubit'})
    def tdg(self, qubit, *, q=None):  # pylint: disable=unused-argument
        """Apply :class:`~qiskit.circuit.library.TdgGate`."""
        from .library.standard_gates.t import TdgGate
        return self.append(TdgGate(), [qubit], [])

    @deprecate_arguments({'q': 'qubit'})
    def u1(self, theta, qubit, *, q=None):  # pylint: disable=invalid-name,unused-argument
        """Apply :class:`~qiskit.circuit.library.U1Gate`."""
        from .library.standard_gates.u1 import U1Gate
        return self.append(U1Gate(theta), [qubit], [])

    @deprecate_arguments({'ctl': 'control_qubit',
                          'tgt': 'target_qubit'})
    def cu1(self, theta, control_qubit, target_qubit, *, label=None, ctrl_state=None,
            ctl=None, tgt=None):  # pylint: disable=unused-argument
        """Apply :class:`~qiskit.circuit.library.CU1Gate`."""
        from .library.standard_gates.u1 import CU1Gate
        return self.append(CU1Gate(theta, label=label, ctrl_state=ctrl_state),
                           [control_qubit, target_qubit], [])

    def mcu1(self, lam, control_qubits, target_qubit):
        """Apply :class:`~qiskit.circuit.library.MCU1Gate`."""
        from .library.standard_gates.u1 import MCU1Gate
        num_ctrl_qubits = len(control_qubits)
        return self.append(MCU1Gate(lam, num_ctrl_qubits), control_qubits[:] + [target_qubit], [])

    @deprecate_arguments({'q': 'qubit'})
    def u2(self, phi, lam, qubit, *, q=None):  # pylint: disable=invalid-name,unused-argument
        """Apply :class:`~qiskit.circuit.library.U2Gate`."""
        from .library.standard_gates.u2 import U2Gate
        return self.append(U2Gate(phi, lam), [qubit], [])

    @deprecate_arguments({'q': 'qubit'})
    def u3(self, theta, phi, lam, qubit, *, q=None):  # pylint: disable=invalid-name,unused-argument
        """Apply :class:`~qiskit.circuit.library.U3Gate`."""
        from .library.standard_gates.u3 import U3Gate
        return self.append(U3Gate(theta, phi, lam), [qubit], [])

    @deprecate_arguments({'ctl': 'control_qubit',
                          'tgt': 'target_qubit'})
    def cu3(self, theta, phi, lam, control_qubit, target_qubit, *, label=None, ctrl_state=None,
            ctl=None, tgt=None):  # pylint: disable=unused-argument
        """Apply :class:`~qiskit.circuit.library.CU3Gate`."""
        from .library.standard_gates.u3 import CU3Gate
        return self.append(CU3Gate(theta, phi, lam, label=label, ctrl_state=ctrl_state),
                           [control_qubit, target_qubit], [])

    @deprecate_arguments({'q': 'qubit'})
    def x(self, qubit, *, label=None, ctrl_state=None, q=None):  # pylint: disable=unused-argument
        """Apply :class:`~qiskit.circuit.library.XGate`."""
        from .library.standard_gates.x import XGate
        return self.append(XGate(label=label), [qubit], [])

    @deprecate_arguments({'ctl': 'control_qubit',
                          'tgt': 'target_qubit'})
    def cx(self, control_qubit, target_qubit, *, label=None, ctrl_state=None,
           ctl=None, tgt=None):  # pylint: disable=unused-argument
        """Apply :class:`~qiskit.circuit.library.CXGate`."""
        from .library.standard_gates.x import CXGate
        return self.append(CXGate(label=label, ctrl_state=ctrl_state),
                           [control_qubit, target_qubit], [])

    @deprecate_arguments({'ctl': 'control_qubit',
                          'tgt': 'target_qubit'})
    def cnot(self, control_qubit, target_qubit, *, label=None, ctrl_state=None,
             ctl=None, tgt=None):  # pylint: disable=unused-argument
        """Apply :class:`~qiskit.circuit.library.CXGate`."""
        self.cx(control_qubit, target_qubit)

    def dcx(self, qubit1, qubit2):
        """Apply :class:`~qiskit.circuit.library.DCXGate`."""
        from .library.standard_gates.dcx import DCXGate
        return self.append(DCXGate(), [qubit1, qubit2], [])

    @deprecate_arguments({'ctl1': 'control_qubit1',
                          'ctl2': 'control_qubit2',
                          'tgt': 'target_qubit'})
    def ccx(self, control_qubit1, control_qubit2, target_qubit,
            *, ctl1=None, ctl2=None, tgt=None):  # pylint: disable=unused-argument
        """Apply :class:`~qiskit.circuit.library.CCXGate`."""
        from .library.standard_gates.x import CCXGate
        return self.append(CCXGate(),
                           [control_qubit1, control_qubit2, target_qubit], [])

    @deprecate_arguments({'ctl1': 'control_qubit1',
                          'ctl2': 'control_qubit2',
                          'tgt': 'target_qubit'})
    def toffoli(self, control_qubit1, control_qubit2, target_qubit,
                *, ctl1=None, ctl2=None, tgt=None):  # pylint: disable=unused-argument
        """Apply :class:`~qiskit.circuit.library.CCXGate`."""
        self.ccx(control_qubit1, control_qubit2, target_qubit)

    def mcx(self, control_qubits, target_qubit, ancilla_qubits=None, mode='noancilla'):
        """Apply :class:`~qiskit.circuit.library.MCXGate`.

        The multi-cX gate can be implemented using different techniques, which use different numbers
        of ancilla qubits and have varying circuit depth. These modes are:
        - 'no-ancilla': Requires 0 ancilla qubits.
        - 'recursion': Requires 1 ancilla qubit if more than 4 controls are used, otherwise 0.
        - 'v-chain': Requires 2 less ancillas than the number of control qubits.
        - 'v-chain-dirty': Same as for the clean ancillas (but the circuit will be longer).
        """
        from .library.standard_gates.x import MCXGrayCode, MCXRecursive, MCXVChain
        num_ctrl_qubits = len(control_qubits)

        available_implementations = {
            'noancilla': MCXGrayCode(num_ctrl_qubits),
            'recursion': MCXRecursive(num_ctrl_qubits),
            'v-chain': MCXVChain(num_ctrl_qubits, False),
            'v-chain-dirty': MCXVChain(num_ctrl_qubits, dirty_ancillas=True),
            # outdated, previous names
            'advanced': MCXRecursive(num_ctrl_qubits),
            'basic': MCXVChain(num_ctrl_qubits, dirty_ancillas=False),
            'basic-dirty-ancilla': MCXVChain(num_ctrl_qubits, dirty_ancillas=True)
        }

        # check ancilla input
        if ancilla_qubits:
            _ = self.qbit_argument_conversion(ancilla_qubits)

        try:
            gate = available_implementations[mode]
        except KeyError:
            all_modes = list(available_implementations.keys())
            raise ValueError('Unsupported mode ({}) selected, choose one of {}'.format(mode,
                                                                                       all_modes))

        if hasattr(gate, 'num_ancilla_qubits') and gate.num_ancilla_qubits > 0:
            required = gate.num_ancilla_qubits
            if ancilla_qubits is None:
                raise AttributeError('No ancillas provided, but {} are needed!'.format(required))

            # convert ancilla qubits to a list if they were passed as int or qubit
            if not hasattr(ancilla_qubits, '__len__'):
                ancilla_qubits = [ancilla_qubits]

            if len(ancilla_qubits) < required:
                actually = len(ancilla_qubits)
                raise ValueError('At least {} ancillas required, but {} given.'.format(required,
                                                                                       actually))
            # size down if too many ancillas were provided
            ancilla_qubits = ancilla_qubits[:required]
        else:
            ancilla_qubits = []

        return self.append(gate, control_qubits[:] + [target_qubit] + ancilla_qubits[:], [])

    def mct(self, control_qubits, target_qubit, ancilla_qubits=None, mode='noancilla'):
        """Apply :class:`~qiskit.circuit.library.MCXGate`."""
        return self.mcx(control_qubits, target_qubit, ancilla_qubits, mode)

    @deprecate_arguments({'q': 'qubit'})
    def y(self, qubit, *, q=None):  # pylint: disable=unused-argument
        """Apply :class:`~qiskit.circuit.library.YGate`."""
        from .library.standard_gates.y import YGate
        return self.append(YGate(), [qubit], [])

    @deprecate_arguments({'ctl': 'control_qubit',
                          'tgt': 'target_qubit'})
    def cy(self, control_qubit, target_qubit, *, label=None, ctrl_state=None,
           ctl=None, tgt=None):  # pylint: disable=unused-argument
        """Apply :class:`~qiskit.circuit.library.CYGate`."""
        from .library.standard_gates.y import CYGate
        return self.append(CYGate(label=label, ctrl_state=ctrl_state),
                           [control_qubit, target_qubit], [])

    @deprecate_arguments({'q': 'qubit'})
    def z(self, qubit, *, q=None):  # pylint: disable=unused-argument
        """Apply :class:`~qiskit.circuit.library.ZGate`."""
        from .library.standard_gates.z import ZGate
        return self.append(ZGate(), [qubit], [])

    @deprecate_arguments({'ctl': 'control_qubit',
                          'tgt': 'target_qubit'})
    def cz(self, control_qubit, target_qubit, *, label=None, ctrl_state=None,
           ctl=None, tgt=None):  # pylint: disable=unused-argument
        """Apply :class:`~qiskit.circuit.library.CZGate`."""
        from .library.standard_gates.z import CZGate
        return self.append(CZGate(label=label, ctrl_state=ctrl_state),
                           [control_qubit, target_qubit], [])


def _circuit_from_qasm(qasm):
    # pylint: disable=cyclic-import
    from qiskit.converters import ast_to_dag
    from qiskit.converters import dag_to_circuit
    ast = qasm.parse()
    dag = ast_to_dag(ast)
    return dag_to_circuit(dag)<|MERGE_RESOLUTION|>--- conflicted
+++ resolved
@@ -648,12 +648,11 @@
         else:
             dest._data += mapped_instrs
 
-<<<<<<< HEAD
-        dest.global_phase += other.global_phase
-=======
         for instr, _, _ in mapped_instrs:
             dest._update_parameter_table(instr)
->>>>>>> 59a6da8f
+
+        dest.global_phase += other.global_phase
+
 
         if inplace:
             return None
