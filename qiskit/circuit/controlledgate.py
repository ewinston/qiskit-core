# -*- coding: utf-8 -*-

# This code is part of Qiskit.
#
# (C) Copyright IBM 2019.
#
# This code is licensed under the Apache License, Version 2.0. You may
# obtain a copy of this license in the LICENSE.txt file in the root directory
# of this source tree or at http://www.apache.org/licenses/LICENSE-2.0.
#
# Any modifications or derivative works of this code must retain this
# copyright notice, and modified files need to carry a notice indicating
# that they have been altered from the originals.

"""
Controlled unitary gate.
"""
from qiskit.circuit.exceptions import CircuitError
from .gate import Gate
from . import QuantumRegister


class ControlledGate(Gate):
    """Controlled unitary gate."""

<<<<<<< HEAD
    def __init__(self, name, num_qubits, params, phase=0, label=None,
                 num_ctrl_qubits=1, definition=None):
        """Create a new gate.
=======
    def __init__(self, name, num_qubits, params, num_ctrl_qubits=1, phase=0,
                 label=None, definition=None, ctrl_state=None):
        """Create a controlled gate.

        Attributes:
            num_ctrl_qubits (int): The number of control qubits.
            ctrl_state (int): The control state in decimal notation.
>>>>>>> becf84a0

        Args:
            name (str): The Qobj name of the gate.
            num_qubits (int): The number of qubits the gate acts on.
            params (list): A list of parameters.
            phase (float): set the gate phase (Default: 0).
            label (str or None): An optional label for the gate (Default: None).
            num_ctrl_qubits (int): Number of control qubits.
            definition (list): list of gate rules for implementing this gate.
            ctrl_state (int or str or None): The control state in decimal or as
                a bitstring (e.g. '111'). If specified as a bitstring the length
                must equal num_ctrl_qubits, MSB on left. If None, use
                2**num_ctrl_qubits-1.
        Raises:
            CircuitError: num_ctrl_qubits >= num_qubits
            CircuitError: ctrl_state < 0 or ctrl_state > 2**num_ctrl_qubits.
        """
        super().__init__(name, num_qubits, params, phase=phase, label=label)
        if num_ctrl_qubits < num_qubits:
            self.num_ctrl_qubits = num_ctrl_qubits
        else:
            raise CircuitError('number of control qubits must be less than the number of qubits')
        if definition:
            self.definition = definition
            if len(definition) == 1:
                base_gate = definition[0][0]
                if isinstance(base_gate, ControlledGate) and not base_gate.phase:
                    self.base_gate = base_gate.base_gate
                else:
                    self.base_gate = base_gate
        self._ctrl_state = None
        self.ctrl_state = ctrl_state

    @property
    def definition(self):
        """Return definition in terms of other basic gates. If the gate has
        open controls, as determined from `self.ctrl_state`, the returned
        definition is conjugated with X."""
        if not self._definition:
            self._define()
        # pylint: disable=cyclic-import
        from qiskit.extensions.standard import XGate, CnotGate
        bit_ctrl_state = bin(self.ctrl_state)[2:].zfill(self.num_ctrl_qubits)
        # hacky way to get register assuming single register
        if self._definition:
            qreg = self._definition[0][1][0].register
        elif isinstance(self, CnotGate):
            qreg = QuantumRegister(self.num_qubits, 'q')
            self._definition = [(self, [qreg[0], qreg[1]], [])]
        open_rules = []
        for qind, val in enumerate(bit_ctrl_state[::-1]):
            if val == '0':
                open_rules.append([XGate(), [qreg[qind]], []])
        return open_rules + self._definition + open_rules

    @definition.setter
    def definition(self, excited_def):
        """Set controlled gate definition with closed controls."""
        super(Gate, self.__class__).definition.fset(self, excited_def)

    @property
    def ctrl_state(self):
        """Return the control state of the gate as a decimal integer."""
        return self._ctrl_state

    @ctrl_state.setter
    def ctrl_state(self, ctrl_state):
        """Set the control state of this gate.

        Args:
            ctrl_state (int or str or None): The control state of the gate.

        Raises:
            CircuitError: ctrl_state is invalid.
        """
        if isinstance(ctrl_state, str):
            try:
                assert len(ctrl_state) == self.num_ctrl_qubits
                ctrl_state = int(ctrl_state, 2)
            except ValueError:
                raise CircuitError('invalid control bit string: ' + ctrl_state)
            except AssertionError:
                raise CircuitError('invalid control bit string: length != '
                                   'num_ctrl_qubits')
        if isinstance(ctrl_state, int):
            if 0 <= ctrl_state < 2**self.num_ctrl_qubits:
                self._ctrl_state = ctrl_state
            else:
                raise CircuitError('invalid control state specification')
        elif ctrl_state is None:
            self._ctrl_state = 2**self.num_ctrl_qubits - 1
        else:
            raise CircuitError('invalid control state specification')

    def __eq__(self, other):
        if not isinstance(other, ControlledGate):
            return False
        else:
            return (other.num_ctrl_qubits == self.num_ctrl_qubits and
                    self.base_gate == other.base_gate)

    def inverse(self):
        """Invert this gate by calling inverse on the base gate."""
        inv = self.base_gate.inverse().control(self.num_ctrl_qubits)
        if self.phase:
            inv.phase = -self.phase
        return inv<|MERGE_RESOLUTION|>--- conflicted
+++ resolved
@@ -23,11 +23,6 @@
 class ControlledGate(Gate):
     """Controlled unitary gate."""
 
-<<<<<<< HEAD
-    def __init__(self, name, num_qubits, params, phase=0, label=None,
-                 num_ctrl_qubits=1, definition=None):
-        """Create a new gate.
-=======
     def __init__(self, name, num_qubits, params, num_ctrl_qubits=1, phase=0,
                  label=None, definition=None, ctrl_state=None):
         """Create a controlled gate.
@@ -35,7 +30,6 @@
         Attributes:
             num_ctrl_qubits (int): The number of control qubits.
             ctrl_state (int): The control state in decimal notation.
->>>>>>> becf84a0
 
         Args:
             name (str): The Qobj name of the gate.
