# This code is part of Qiskit.
#
# (C) Copyright IBM 2017, 2019.
#
# This code is licensed under the Apache License, Version 2.0. You may
# obtain a copy of this license in the LICENSE.txt file in the root directory
# of this source tree or at http://www.apache.org/licenses/LICENSE-2.0.
#
# Any modifications or derivative works of this code must retain this
# copyright notice, and modified files need to carry a notice indicating
# that they have been altered from the originals.
"""
ParameterExpression Class to enable creating simple expressions of Parameters.
"""
from typing import Callable, Dict, Set, Union

import numbers
import operator

import numpy

from qiskit.circuit.exceptions import CircuitError

ParameterValueType = Union['ParameterExpression', float, int]


class ParameterExpression:
    """ParameterExpression class to enable creating expressions of Parameters."""

    __slots__ = ['_parameter_symbols', '_parameters', '_symbol_expr', '_names']

    def __init__(self, symbol_map: Dict, expr):
        """Create a new ParameterExpression.

        Not intended to be called directly, but to be instantiated via operations
        on other Parameter or ParameterExpression objects.

        Args:
            symbol_map: Mapping of Parameter instances to the sympy.Symbol
                        serving as their placeholder in expr.
            expr (sympy.Expr): Expression of sympy.Symbols.
        """
        self._parameter_symbols = symbol_map
        self._parameters = set(self._parameter_symbols)
        self._symbol_expr = expr
        self._names = None

    @property
    def parameters(self) -> Set:
        """Returns a set of the unbound Parameters in the expression."""
        return self._parameters

    def conjugate(self) -> 'ParameterExpression':
        """Return the conjugate, which is the ParameterExpression itself, since it is real."""
        return self

    def assign(self, parameter, value: ParameterValueType) -> 'ParameterExpression':
        """
        Assign one parameter to a value, which can either be numeric or another parameter
        expression.

        Args:
            parameter (Parameter): A parameter in this expression whose value will be updated.
            value: The new value to bind to.

        Returns:
            A new expression parameterized by any parameters which were not bound by assignment.
        """
        if isinstance(value, ParameterExpression):
            return self.subs({parameter: value})
        return self.bind({parameter: value})

    def bind(self, parameter_values: Dict) -> 'ParameterExpression':
        """Binds the provided set of parameters to their corresponding values.

        Args:
            parameter_values: Mapping of Parameter instances to the numeric value to which
                              they will be bound.

        Raises:
            CircuitError:
                - If parameter_values contains Parameters outside those in self.
                - If a non-numeric value is passed in parameter_values.
            ZeroDivisionError:
                - If binding the provided values requires division by zero.

        Returns:
            A new expression parameterized by any parameters which were not bound by
            parameter_values.
        """

        self._raise_if_passed_unknown_parameters(parameter_values.keys())
        self._raise_if_passed_non_real_value(parameter_values)

        symbol_values = {self._parameter_symbols[parameter]: value
                         for parameter, value in parameter_values.items()}
        bound_symbol_expr = self._symbol_expr.subs(symbol_values)

        # Don't use sympy.free_symbols to count remaining parameters here.
        # sympy will in some cases reduce the expression and remove even
        # unbound symbols.
        # e.g. (sympy.Symbol('s') * 0).free_symbols == set()

        free_parameters = self.parameters - parameter_values.keys()
        free_parameter_symbols = {p: s for p, s in self._parameter_symbols.items()
                                  if p in free_parameters}

        if bound_symbol_expr.is_infinite:
            raise ZeroDivisionError('Binding provided for expression '
                                    'results in division by zero '
                                    '(Expression: {}, Bindings: {}).'.format(
                                        self, parameter_values))

        return ParameterExpression(free_parameter_symbols, bound_symbol_expr)

    def subs(self,
             parameter_map: Dict) -> 'ParameterExpression':
        """Returns a new Expression with replacement Parameters.

        Args:
            parameter_map: Mapping from Parameters in self to the ParameterExpression
                           instances with which they should be replaced.

        Raises:
            CircuitError:
                - If parameter_map contains Parameters outside those in self.
                - If the replacement Parameters in parameter_map would result in
                  a name conflict in the generated expression.

        Returns:
            A new expression with the specified parameters replaced.
        """

        inbound_parameters = {p
                              for replacement_expr in parameter_map.values()
                              for p in replacement_expr.parameters}

        self._raise_if_passed_unknown_parameters(parameter_map.keys())
        self._raise_if_parameter_names_conflict(inbound_parameters, parameter_map.keys())

        from sympy import Symbol
        new_parameter_symbols = {p: Symbol(p.name)
                                 for p in inbound_parameters}

        # Include existing parameters in self not set to be replaced.
        new_parameter_symbols.update({p: s
                                      for p, s in self._parameter_symbols.items()
                                      if p not in parameter_map})

        # If new_param is an expr, we'll need to construct a matching sympy expr
        # but with our sympy symbols instead of theirs.

        symbol_map = {
            self._parameter_symbols[old_param]: new_param._symbol_expr
            for old_param, new_param in parameter_map.items()
        }

        substituted_symbol_expr = self._symbol_expr.subs(symbol_map)

        return ParameterExpression(new_parameter_symbols, substituted_symbol_expr)

    def _raise_if_passed_unknown_parameters(self, parameters):
        unknown_parameters = parameters - self.parameters
        if unknown_parameters:
            raise CircuitError('Cannot bind Parameters ({}) not present in '
                               'expression.'.format([str(p) for p in unknown_parameters]))

    def _raise_if_passed_non_real_value(self, parameter_values):
        nonreal_parameter_values = {p: v for p, v in parameter_values.items()
                                    if not isinstance(v, numbers.Real)}
        if nonreal_parameter_values:
            raise CircuitError('Expression cannot bind non-real or non-numeric '
                               'values ({}).'.format(nonreal_parameter_values))

    def _raise_if_parameter_names_conflict(self, inbound_parameters, outbound_parameters=None):
        if outbound_parameters is None:
            outbound_parameters = set()

        if self._names is None:
            self._names = {p.name: p for p in self._parameters}

        inbound_names = {p.name: p for p in inbound_parameters}
        outbound_names = {p.name: p for p in outbound_parameters}

        shared_names = (self._names.keys() - outbound_names.keys()) & inbound_names.keys()
        conflicting_names = {name for name in shared_names
                             if self._names[name] != inbound_names[name]}
        if conflicting_names:
            raise CircuitError('Name conflict applying operation for parameters: '
                               '{}'.format(conflicting_names))

    def _apply_operation(self, operation: Callable,
                         other: ParameterValueType,
                         reflected: bool = False) -> 'ParameterExpression':
        """Base method implementing math operations between Parameters and
        either a constant or a second ParameterExpression.

        Args:
            operation: One of operator.{add,sub,mul,truediv}.
            other: The second argument to be used with self in operation.
            reflected: Optional - The default ordering is "self operator other".
                       If reflected is True, this is switched to "other operator self".
                       For use in e.g. __radd__, ...

        Raises:
            CircuitError:
                - If parameter_map contains Parameters outside those in self.
                - If the replacement Parameters in parameter_map would result in
                  a name conflict in the generated expression.

        Returns:
            A new expression describing the result of the operation.
        """
        self_expr = self._symbol_expr

        if isinstance(other, ParameterExpression):
            self._raise_if_parameter_names_conflict(other._parameter_symbols.keys())

            parameter_symbols = {**self._parameter_symbols, **other._parameter_symbols}
            other_expr = other._symbol_expr
        elif isinstance(other, numbers.Real) and numpy.isfinite(other):
            parameter_symbols = self._parameter_symbols.copy()
            other_expr = other
        else:
            return NotImplemented

        if reflected:
            expr = operation(other_expr, self_expr)
        else:
            expr = operation(self_expr, other_expr)

        return ParameterExpression(parameter_symbols, expr)

    def __lt__(self, other):
        from sympy import Lt
        return self._apply_operation(Lt, other)

    def __le__(self, other):
        from sympy import Le
        return self._apply_operation(Le, other)

    def __ge__(self, other):
        from sympy import Ge
        return self._apply_operation(Ge, other)

    def __gt__(self, other):
        from sympy import Gt
        return self._apply_operation(Gt, other)

    def __add__(self, other):
        return self._apply_operation(operator.add, other)

    def __radd__(self, other):
        return self._apply_operation(operator.add, other, reflected=True)

    def __sub__(self, other):
        return self._apply_operation(operator.sub, other)

    def __rsub__(self, other):
        return self._apply_operation(operator.sub, other, reflected=True)

    def __mul__(self, other):
        return self._apply_operation(operator.mul, other)

    def __neg__(self):
        return self._apply_operation(operator.mul, -1.0)

    def __rmul__(self, other):
        return self._apply_operation(operator.mul, other, reflected=True)

    def __truediv__(self, other):
        if other == 0:
            raise ZeroDivisionError('Division of a ParameterExpression by zero.')
        return self._apply_operation(operator.truediv, other)

    def __rtruediv__(self, other):
        return self._apply_operation(operator.truediv, other, reflected=True)

    def _call(self, ufunc):
        return ParameterExpression(
            self._parameter_symbols,
            ufunc(self._symbol_expr)
        )

    def sin(self):
        """Sine of a ParameterExpression"""
        from sympy import sin as _sin
        return self._call(_sin)

    def cos(self):
        """Cosine of a ParameterExpression"""
        from sympy import cos as _cos
        return self._call(_cos)

    def tan(self):
        """Tangent of a ParameterExpression"""
        from sympy import tan as _tan
        return self._call(_tan)

    def arcsin(self):
        """Arcsin of a ParameterExpression"""
        from sympy import asin as _asin
        return self._call(_asin)

    def arccos(self):
        """Arccos of a ParameterExpression"""
        from sympy import acos as _acos
        return self._call(_acos)

    def arctan(self):
        """Arctan of a ParameterExpression"""
        from sympy import atan as _atan
        return self._call(_atan)

<<<<<<< HEAD
    def arctan2(self, denom):
        """Arctan2 of a ParameterExpression"""
        from sympy import atan2 as _atan2
        if isinstance(denom, ParameterExpression):
            symbol_map = {**self._parameter_symbols, **denom._parameter_symbols}
            den = denom._symbol_expr
        else:
            symbol_map = self._parameter_symbols
            den = denom
        return ParameterExpression(symbol_map,
                                   _atan2(self._symbol_expr, den))

=======
>>>>>>> 4322381f
    def exp(self):
        """Exponential of a ParameterExpression"""
        from sympy import exp as _exp
        return self._call(_exp)

    def log(self):
        """Logarithm of a ParameterExpression"""
        from sympy import log as _log
        return self._call(_log)

<<<<<<< HEAD
    def sqrt(self):
        """Return square root of ParameterExpression"""
        from sympy import sqrt as _sqrt
        return self._call(_sqrt)

    def __floor__(self):
        """Return floor of ParameterExpression."""
        from sympy import floor as _floor
        return self._call(_floor)

    def __ceil__(self):
        """Return floor of ParameterExpression."""
        from sympy import ceiling as _ceil
        return self._call(_ceil)

    def max(self, **kwargs):
        """Return max expression.

        This is called as numpy.max(expr1, expr2).

        Note: python's max(expr1, expr2) won't work.
        """
        from sympy import Max
        expr1 = self._symbol_expr
        other = kwargs['axis']  # bit hacky
        if isinstance(other, ParameterExpression):
            symbol_map = {**self._parameter_symbols, **other._parameter_symbols}
            expr2 = other._symbol_expr
        else:
            symbol_map = self._parameter_symbols
            expr2 = other
        return ParameterExpression(symbol_map,
                                   Max(expr1, expr2))

    def min(self, **kwargs):
        """Return min expression.

        This is called as numpy.min(expr1, expr2).

        Note: python's min(expr1, expr2) won't work.
        """
        from sympy import Min
        expr1 = self._symbol_expr
        other = kwargs['axis']  # bit hacky
        if isinstance(other, ParameterExpression):
            symbol_map = {**self._parameter_symbols, **other._parameter_symbols}
            expr2 = other._symbol_expr
        else:
            symbol_map = self._parameter_symbols
            expr2 = other
        return ParameterExpression(symbol_map,
                                   Min(expr1, expr2))

=======
>>>>>>> 4322381f
    def __repr__(self):
        return '{}({})'.format(self.__class__.__name__, str(self))

    def __str__(self):
        return str(self._symbol_expr)

    def _sympy_(self):
        return self._symbol_expr

    def __bool__(self):
        return bool(self._symbol_expr)

    def __float__(self):
        if self.parameters:
            raise TypeError('ParameterExpression with unbound parameters ({}) '
                            'cannot be cast to a float.'.format(self.parameters))
        return float(self._symbol_expr)

    def __int__(self):
        if self.parameters:
            raise TypeError('ParameterExpression with unbound parameters ({}) '
                            'cannot be cast to an int.'.format(self.parameters))
        return int(self._symbol_expr)

    def __hash__(self):
        return hash((frozenset(self._parameter_symbols), self._symbol_expr))

    def __copy__(self):
        return self

    def __deepcopy__(self, memo=None):
        return self

    def __eq__(self, other):
        from sympy import srepr
        return (isinstance(other, ParameterExpression)
                and self.parameters == other.parameters
                and srepr(self._symbol_expr) == srepr(other._symbol_expr))<|MERGE_RESOLUTION|>--- conflicted
+++ resolved
@@ -312,7 +312,6 @@
         from sympy import atan as _atan
         return self._call(_atan)
 
-<<<<<<< HEAD
     def arctan2(self, denom):
         """Arctan2 of a ParameterExpression"""
         from sympy import atan2 as _atan2
@@ -325,8 +324,6 @@
         return ParameterExpression(symbol_map,
                                    _atan2(self._symbol_expr, den))
 
-=======
->>>>>>> 4322381f
     def exp(self):
         """Exponential of a ParameterExpression"""
         from sympy import exp as _exp
@@ -337,7 +334,6 @@
         from sympy import log as _log
         return self._call(_log)
 
-<<<<<<< HEAD
     def sqrt(self):
         """Return square root of ParameterExpression"""
         from sympy import sqrt as _sqrt
@@ -391,8 +387,6 @@
         return ParameterExpression(symbol_map,
                                    Min(expr1, expr2))
 
-=======
->>>>>>> 4322381f
     def __repr__(self):
         return '{}({})'.format(self.__class__.__name__, str(self))
 
