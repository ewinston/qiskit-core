# -*- coding: utf-8 -*-

# Copyright 2017 IBM RESEARCH. All Rights Reserved.
#
# Licensed under the Apache License, Version 2.0 (the "License");
# you may not use this file except in compliance with the License.
# You may obtain a copy of the License at
#
#     http://www.apache.org/licenses/LICENSE-2.0
#
# Unless required by applicable law or agreed to in writing, software
# distributed under the License is distributed on an "AS IS" BASIS,
# WITHOUT WARRANTIES OR CONDITIONS OF ANY KIND, either express or implied.
# See the License for the specific language governing permissions and
# limitations under the License.
# =============================================================================

"""Backend functions for registration, information, etc."""

import importlib
import inspect
import logging
import os
import pkgutil
import re
from collections import namedtuple
from types import ModuleType

import qiskit
from ._basebackend import BaseBackend
from qiskit import QISKitError

logger = logging.getLogger(__name__)

RegisteredBackend = namedtuple('RegisteredBackend',
                               ['name', 'cls', 'configuration'])

_REGISTERED_BACKENDS = {}
"""dict (backend_name: RegisteredBackend) with the available backends.

Dict that contains the available backends during the current invocation of the
SDK, with the form `'<backend name>': <RegisteredBackend object>`.

As part of the backend registration process, a record of the backend's
name, class, configuration, and api is kept.

Please note that this variable will not contain the full list until runtime,
as its contents are a combination of:
* backends that are auto-discovered by :func:`discover_sdk_backend`, as
  they might have external dependencies or not be part of the SDK standard
  backends.
* backends registered manually by the user by :func:`register_backend`.
"""

FIRST_CAP_RE = re.compile('(.)([A-Z][a-z]+)')
ALL_CAP_RE = re.compile('([a-z0-9])([A-Z])')


def discover_local_backends(directory=os.path.dirname(__file__)):
    """This function attempts to discover all backend modules.

    Discover the backends on modules on the directory of the current module
    and attempt to register them. Backend modules should subclass BaseBackend.

    Args:
        directory (str, optional): Directory to search for backends. Defaults
            to the directory of this module.

    Returns:
        list: list of backend names discovered
    """
    backend_name_list = []
    for _, name, _ in pkgutil.iter_modules([directory]):
        # Iterate through the modules on the directory of the current one.
        if name not in __name__:  # skip the current module
            fullname = os.path.splitext(__name__)[0] + '.' + name
            modspec = importlib.util.find_spec(fullname)
            mod = importlib.util.module_from_spec(modspec)
            modspec.loader.exec_module(mod)
            for _, cls in inspect.getmembers(mod, inspect.isclass):
                # Iterate through the classes defined on the module.
                if (issubclass(cls, BaseBackend) and
                        cls.__module__ == modspec.name):
                    try:
                        backend_name = register_backend(cls)
                        backend_name_list.append(backend_name)
                        importlib.import_module(fullname)
                    except QISKitError as err:
                        # Ignore backends that could not be initialized.
                        logger.info(
                            'backend %s could not be initialized', fullname)
    return backend_name_list

def discover_backend_classes(package, configuration=None):
    """This function attempts to discover all backend modules.

    Scope is limited to modules which have been imported and so are in
    sys.modules
    """
    backend_name_list = []
    for _, name, _ in pkgutil.walk_packages(package.__file__):
            fullname = package.__name__ + '.' + name
            modspec = importlib.util.find_spec(fullname)
            try:
                mod = importlib.util.module_from_spec(modspec)
                modspec.loader.exec_module(mod)
            except Exception as err:
                logger.info('error checking for backend in {}'.format(
                    fullname))
                continue
            for _, cls in inspect.getmembers(mod, inspect.isclass):
                if 'qiskit.backends' in fullname:
                    print(cls)
                # Iterate through the classes defined on the module.
                if (issubclass(cls, BaseBackend) and
                        cls.__module__ == modspec.name):
                    try:
                        backend_name = register_backend(cls, configuration=configuration)
                        if backend_name is not None:
                            importlib.import_module(fullname)
                            backend_name_list.extend(backend_name if isinstance(
                                backend_name, list) else [backend_name])
                    except QISKitError:
                        # Ignore backends that could not be initialized.
                        logger.info(
                            'backend %s could not be initialized', fullname)
    return backend_name_list
        

def discover_remote_backends(api_):
    """Discover backends available from IBM Q

    Args:
        api_ (obj): An API object
    Returns:
        list: list of discovered backend names
    """
    from ._ibmq import IbmQ
    IbmQ.set_api(api_)
    config_list = api_.available_backends()
    backend_name_list = []
    for config in config_list:
        config_edit = {}
        backend_name = config['name']
        backend_name_list.append(backend_name)
        config_edit['local'] = False
        for key in config.keys():
            new_key = _snake_case_to_camel_case(key)
            if new_key not in ['id', 'serial_number', 'topology_id', 'status']:
                config_edit[new_key] = config[key]
        # online_qasm_simulator uses different name for basis_gates
        if 'gateSet' in config:
            config_edit['basis_gates'] = config['gateSet']
            del config_edit['gate_set']
        # ibmqx_qasm_simulator doesn't report coupling_map
        if 'coupling_map' not in config_edit.keys() and config['simulator']:
            config_edit['coupling_map'] = 'all-to-all'
        registered_backend = RegisteredBackend(backend_name,
<<<<<<< HEAD
                                               QeRemote,
=======
                                               IbmQ,
>>>>>>> f215651d
                                               config_edit)
        _REGISTERED_BACKENDS[backend_name] = registered_backend
    return backend_name_list


def _snake_case_to_camel_case(name):
    """Return a snake case string from a camelcase string."""
    string_1 = FIRST_CAP_RE.sub(r'\1_\2', name)
    return ALL_CAP_RE.sub(r'\1_\2', string_1).lower()


def update_backends(api_=None):
    """Update registered backends.

    This function deletes refreshes list of available backends

    Args:
        api_ (API): api to use to check for backends.

    Returns:
        list: list of discovered backend names
    """
    _REGISTERED_BACKENDS.clear()
    backend_name_list = []
    backend_name_list += discover_local_backends()
    if api_ is not None:
        backend_name_list += discover_remote_backends(api_)
    return backend_name_list


def register_backend(cls, configuration=None):
    """Register a backend in the list of available backends.

    Register a `cls` backend in the `_REGISTERED_BACKENDS` dict, validating
    that:
    * it follows the `BaseBackend` specification.
    * it can instantiated in the current context.
    * the backend is not already registered.

    Args:
        cls (class): a subclass of BaseBackend that contains a backend
        configuration (dict): backend configuration to use instead of class'
            default.

    Returns:
        string: the identifier of the backend

    Raises:
        QISKitError: if `cls` is not a valid Backend.
    """

    # Verify that the backend is not already registered.
    if cls in [backend.cls for backend in _REGISTERED_BACKENDS.values()]:
        raise QISKitError('Could not register backend: %s is not a subclass '
                          'of BaseBackend' % cls)

    # Verify that it is a subclass of BaseBackend.
    if not issubclass(cls, BaseBackend):
        raise QISKitError('Could not register backend: %s is not a subclass '
                          'of BaseBackend' % cls)

    # check to see if class provides configurations.
    available_backends = getattr(cls, 'available_backends', None)
    if callable(available_backends):
        available_configurations = available_backends(configuration=configuration)
    else:
        available_configurations = [configuration]
    if available_configurations == []:
        available_configurations = [None]
    backend_name_list = []
    for conf in available_configurations:
        try:
            backend_instance = cls(configuration=conf)
        except Exception as err:
            raise QISKitError('Could not register backend: %s could not be '
                              'instantiated: %s' % (cls, err))

        # Verify that it has a minimal valid configuration.
        try:
            backend_name = backend_instance.configuration['name']
        except (LookupError, TypeError):
            raise QISKitError('Could not register backend: invalid configuration')

        # insert backend reference
<<<<<<< HEAD
=======
        if backend_name in _REGISTERED_BACKENDS:

            raise QISKitError(
                'backend name "{}" has already been registered'.format(
                    backend_name))
>>>>>>> f215651d
        registered_backend = RegisteredBackend(
            backend_name, cls, backend_instance.configuration)
        _REGISTERED_BACKENDS[backend_name] = registered_backend
        backend_name_list.append(backend_name)
    if len(backend_name_list) == 1:
        return backend_name_list[0]
    elif len(backend_name_list) > 1:
        return backend_name_list
    else:
<<<<<<< HEAD
        return None
=======
        raise QISKitError('Could not register backend for this class')
>>>>>>> f215651d


def deregister_backend(backend_name):
    """Remove backend from list of available backens

    Args:
        backend_name (str): name of backend to deregister

    Raises:
        KeyError if backend_name is not registered.
    """
    _REGISTERED_BACKENDS.pop(backend_name)


def get_backend_class(backend_name):
    """Return the class object for the named backend.

    Args:
        backend_name (str): the backend name

    Returns:
        BaseBackend: class object for backend_name

    Raises:
        LookupError: if backend is unavailable
    """
    try:
        return _REGISTERED_BACKENDS[backend_name].cls
    except KeyError:
        raise LookupError('backend "{}" is not available'.format(backend_name))


def get_backend_instance(backend_name):
    """Return a backend instance for the named backend.

    Args:
        backend_name (str): the backend name

    Returns:
        BaseBackend: instance subclass of BaseBackend

    Raises:
        LookupError: if backend is unavailable
    """
    try:
        registered_backend = _REGISTERED_BACKENDS[backend_name]
        return registered_backend.cls(
            configuration=registered_backend.configuration)
    except KeyError:
        raise LookupError('backend "{}" is not available'.format(backend_name))


def configuration(backend_name):
    """Return the configuration for the named backend.

    Args:
        backend_name (str): the backend name

    Returns:
        dict: configuration dict

    Raises:
        LookupError: if backend is unavailable
    """
    try:
        return _REGISTERED_BACKENDS[backend_name].configuration
    except KeyError:
        raise LookupError('backend "{}" is not available'.format(backend_name))


def calibration(backend_name):
    """Return the calibration for the named backend.

    Args:
        backend_name (str): the backend name

    Returns:
        dict: calibration dict

    Raises:
        LookupError: if backend is unavailable
    """
    try:
        backend = qiskit.backends.get_backend_instance(backend_name)
        return backend.calibration
    except KeyError:
        raise LookupError('backend "{}" is not available'.format(backend_name))


def parameters(backend_name):
    """Return the online backend parameters.

    Args:
        backend_name (str):  Name of the backend.

    Returns:
        dict: The parameters of the named backend.

    Raises:
        ConnectionError: if the API call failed.
        LookupError: If parameters for the named backend can't be
            found.
    """
    try:
        backend = qiskit.backends.get_backend_instance(backend_name)
        return backend.parameters
    except KeyError:
        raise LookupError('backend "{}" is not available'.format(backend_name))


def status(backend_name):
    """Return the status for the named backend.

    Args:
        backend_name (str): the backend name

    Returns:
        dict: status dict

    Raises:
        LookupError: if backend is unavailable
    """
    try:
        backend = qiskit.backends.get_backend_instance(backend_name)
        return backend.status
    except KeyError:
        raise LookupError('backend "{}" is not available'.format(backend_name))


def api(backend_name):
    """Return the api that the named backend belongs to.

    Args:
        backend_name (str): the backend name

    Returns:
        API: the api that the backend belongs to

    Raises:
        LookupError: if backend is unavailable
        RuntimeError: if a local backend has api other than None
    """
    try:
        backend = _REGISTERED_BACKENDS[backend_name]
        if backend.configuration.get('local') is True and backend.api is not None:
            raise RuntimeError('backend "{}" registered as local, '
                               'but points to a remote API')
        return backend.api
    except KeyError:
        raise LookupError('backend "{}" is not available'.format(backend_name))


def local_backends():
    """Get the local backends."""
    return [backend.name for backend in _REGISTERED_BACKENDS.values()
            if backend.configuration.get('local') is True]


def remote_backends():
    """Get the remote backends."""
    return [backend.name for backend in _REGISTERED_BACKENDS.values()
            if backend.configuration.get('local') is False]

def available_backends():
    """Get all available backend names."""
    return [backend.name for backend in _REGISTERED_BACKENDS.values()]

discover_local_backends()<|MERGE_RESOLUTION|>--- conflicted
+++ resolved
@@ -156,11 +156,7 @@
         if 'coupling_map' not in config_edit.keys() and config['simulator']:
             config_edit['coupling_map'] = 'all-to-all'
         registered_backend = RegisteredBackend(backend_name,
-<<<<<<< HEAD
-                                               QeRemote,
-=======
                                                IbmQ,
->>>>>>> f215651d
                                                config_edit)
         _REGISTERED_BACKENDS[backend_name] = registered_backend
     return backend_name_list
@@ -245,14 +241,11 @@
             raise QISKitError('Could not register backend: invalid configuration')
 
         # insert backend reference
-<<<<<<< HEAD
-=======
         if backend_name in _REGISTERED_BACKENDS:
 
             raise QISKitError(
                 'backend name "{}" has already been registered'.format(
                     backend_name))
->>>>>>> f215651d
         registered_backend = RegisteredBackend(
             backend_name, cls, backend_instance.configuration)
         _REGISTERED_BACKENDS[backend_name] = registered_backend
@@ -262,11 +255,7 @@
     elif len(backend_name_list) > 1:
         return backend_name_list
     else:
-<<<<<<< HEAD
-        return None
-=======
         raise QISKitError('Could not register backend for this class')
->>>>>>> f215651d
 
 
 def deregister_backend(backend_name):
